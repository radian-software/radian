(defvar radian-minimum-emacs-version "25.1"
  "Radian Emacs does not support any Emacs version below this.")

(defvar radian-local-init-file "~/.emacs.d/init.local.el"
  "File for local customizations of Radian.")

(defvar radian-directory (expand-file-name "~/.emacs.d/radian/")
  "Path to Radian libraries.")

;; Prevent package.el from modifying this file if the rest of
;; init fails.
(setq package-enable-at-startup nil)

;; Prevent Custom from modifying this file if the rest of init
;; fails. We set the Custom file to the user's local
;; configuration file by default, but we do it early so that the
;; user can override it in that same file if they want.
(setq custom-file radian-local-init-file)

;; Tell straight.el about the profiles we are going to be using.
(setq straight-profiles
      '((radian . "radian.el")
        (radian-local . "radian-local.el")
        (nil . "default.el")))

<<<<<<< HEAD
;; Reset `straight-recipe-overrides', so that removing a call to
;; `straight-override-recipe' actually has an effect. (This code is
;; different on develop!)
(setq straight-recipe-overrides ())
=======
;; Use the develop branch of straight.el on Radian's develop branch.
;; (This code is different on master!)
(setq straight-recipe-overrides
      '((radian . ((straight :type git :host github
                             :repo "raxod502/straight.el"
                             :branch "develop"
                             :files ("straight.el"))))))
>>>>>>> 3cf3381a

;; Make sure we are running a modern enough Emacs, otherwise abort
;; init. We have to do this outside the `condition-case-unless-debug'
;; form, since old Emacsen do not actually have
;; `condition-case-unless-debug' defined.
(if (version< emacs-version radian-minimum-emacs-version)
    (warn (concat "Radian Emacs requires at least Emacs %s, "
                  "but you are running Emacs %s")
          radian-minimum-emacs-version emacs-version)
  ;; We have a modern Emacs, proceed with init.
  (condition-case-unless-debug error-data
      (progn
        ;; Require some libraries that everyone needs, just to be
        ;; explicit about it.
        (require 'cl-lib)
        (require 'subr-x)

        ;; Load local customizations. We disable eager macroexpansion
        ;; here, since otherwise bad things can happen with e.g.
        ;; `el-patch' as the package management system has not yet
        ;; been loaded. See [1] for the hack used to disable eager
        ;; macroexpansion.
        ;;
        ;; [1]: https://emacs.stackexchange.com/a/17329/12534
        (cl-letf (((symbol-function #'internal-macroexpand-for-load) nil))
          (fmakunbound 'internal-macroexpand-for-load)
          (load radian-local-init-file 'noerror 'nomessage))

        ;; Make the Radian libraries available.
        (add-to-list 'load-path radian-directory)

        ;; Load the Radian libraries.
        (let ((preloaded-features
               '(;; no-littering changes lots of paths and needs to be
                 ;; loaded as soon as possible.
                 radian-emacsd))
              (radian-features (mapcar
                                (lambda (file)
                                  (intern (string-remove-suffix ".el" file)))
                                (directory-files
                                 radian-directory nil
                                 "^[a-z-]+\\.el$"
                                 'nosort)))
              ;; Any packages installed here are official Radian packages.
              (straight-current-profile 'radian)
              (init-successful t))
          ;; First we need to unload all the features, so that the
          ;; init-file can be reloaded to pick up changes.
          (dolist (feature radian-features)
            (setq features (remove feature features)))
          (dolist (feature preloaded-features)
            (condition-case-unless-debug error-data
                (require feature)
              (error (warn "Could not load `%S': %s" feature
                           (error-message-string error-data))
                     (setq init-successful nil))))
          (dolist (feature radian-features)
            (unless (member feature preloaded-features)
              (condition-case-unless-debug error-data
                  (require feature)
                (error (warn "Could not load `%S': %s" feature
                             (error-message-string error-data))
                       (setq init-successful nil)))))

          ;; Run local customizations that are supposed to be run after
          ;; init. Any packages installed here are user-local
          ;; packages. (Packages installed interactively do not belong to
          ;; either `radian' or `radian-local', and should not be written
          ;; to either lockfile.)
          (if (member "--no-local" command-line-args)
              (progn
                ;; Make sure to delete --no-local from the list,
                ;; because otherwise Emacs will issue a warning about
                ;; the unknown argument.
                (setq command-line-args
                      (delete "--no-local" command-line-args))
                ;; We don't want to prune the build cache when running
                ;; without local packages.
                (setq init-successful nil))
            (let ((straight-current-profile 'radian-local))
              (when (fboundp 'radian-after-init)
                (radian-after-init))))

          ;; This helps out the package management system. See the
          ;; documentation on `straight-declare-init-finished'.
          (straight-declare-init-finished)

          ;; This helps out the package management system. See the
          ;; documentation on `straight-declare-init-succeeded'.
          (when init-successful
            (straight-declare-init-succeeded))))

    ;; Report errors as warnings.
    (error (warn "%s" (error-message-string error-data))
           ;; This helps out the package management system. See the
           ;; documentation on `straight-declare-init-finished'.
           (when (fboundp 'straight-declare-init-finished)
             (straight-declare-init-finished)))))<|MERGE_RESOLUTION|>--- conflicted
+++ resolved
@@ -23,20 +23,10 @@
         (radian-local . "radian-local.el")
         (nil . "default.el")))
 
-<<<<<<< HEAD
 ;; Reset `straight-recipe-overrides', so that removing a call to
 ;; `straight-override-recipe' actually has an effect. (This code is
 ;; different on develop!)
 (setq straight-recipe-overrides ())
-=======
-;; Use the develop branch of straight.el on Radian's develop branch.
-;; (This code is different on master!)
-(setq straight-recipe-overrides
-      '((radian . ((straight :type git :host github
-                             :repo "raxod502/straight.el"
-                             :branch "develop"
-                             :files ("straight.el"))))))
->>>>>>> 3cf3381a
 
 ;; Make sure we are running a modern enough Emacs, otherwise abort
 ;; init. We have to do this outside the `condition-case-unless-debug'
