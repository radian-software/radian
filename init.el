;; This allows us to instead load a different Emacs configuration by
;; exporting USER_EMACS_DIRECTORY to another .emacs.d directory.
(let ((alternate-user-emacs-directory (getenv "USER_EMACS_DIRECTORY")))

  (if alternate-user-emacs-directory
      (progn
        (setq alternate-user-emacs-directory
              (file-name-as-directory alternate-user-emacs-directory))
        (setq user-emacs-directory alternate-user-emacs-directory)
        (setq user-init-file (expand-file-name "init.el" user-emacs-directory))
        (load user-init-file 'noerror 'nomessage))

    (defvar radian-minimum-emacs-version "25.1"
      "Radian Emacs does not support any Emacs version below this.")

    (defvar radian-local-init-file "~/.emacs.d/init.local.el"
      "File for local customizations of Radian.")

    ;; Prevent package.el from modifying this file if the rest of init
    ;; fails.
    (setq package-enable-at-startup nil)

    ;; Prevent Custom from modifying this file if the rest of init
    ;; fails. We set the Custom file to the user's local configuration
    ;; file by default, but we do it early so that the user can
    ;; override it in that same file if they want.
    (setq custom-file radian-local-init-file)

    ;; Make sure we are running a modern enough Emacs, otherwise abort
    ;; init. We have to do this outside the
    ;; `condition-case-unless-debug' form, since old Emacsen do not
    ;; actually have `condition-case-unless-debug' defined.
    (if (version< emacs-version radian-minimum-emacs-version)
        (warn (concat "Radian Emacs requires at least Emacs %s, "
                      "but you are running Emacs %s")
              radian-minimum-emacs-version emacs-version)

      ;; We have a modern Emacs, proceed with init.
      (unwind-protect
          (with-demoted-errors "%S"

            ;; Require some libraries that everyone needs, just to be
            ;; explicit about it.
            (require 'cl-lib)
            (require 'subr-x)

            (defvar radian-directory
              (when-let ((link-target
                          ;; This function returns the target of the
                          ;; link. If the init-file is not a symlink,
                          ;; then we abort.
                          (file-symlink-p
                           (or
                            ;; If we are loading the init-file
                            ;; normally, then the filename is in
                            ;; `load-file-name'.
                            load-file-name
                            ;; Otherwise, that's nil and the filename
                            ;; is in `buffer-file-name' (this will
                            ;; happen if you `eval-buffer' for
                            ;; example).
                            buffer-file-name))))
                ;; We identify a directory as the Radian repository by
                ;; the existence of a "radian-emacs" folder inside it.
                ;; Note that the previous check does disallow copying
                ;; the init-file and radian-emacs folder into
                ;; ~/.emacs.d, which is fine as that is a ridiculous
                ;; use case.
                (when (file-directory-p (expand-file-name
                                         "radian-emacs/"
                                         (file-name-directory link-target)))
                  (file-name-directory
                   (file-truename link-target))))
              "Path to the Radian repository, or nil if not found.
This is an absolute path.")

            (defvar radian-lib-directory
              (and radian-directory
                   (expand-file-name "radian-emacs/" radian-directory))
              "Path to the Radian Emacs libraries, or nil if not found.
This is an absolute path.")

<<<<<<< HEAD
        ;; Fail fast if we can't find the Radian libraries.
        (unless radian-directory
          (error "Couldn't find Radian repository"))

        ;; Tell straight.el about the profiles we are going to be
        ;; using.
        (setq straight-profiles
              '((radian . "radian.el")
                (radian-local . "radian-local.el")
                (nil . "default.el")))

        ;; Reset `straight-recipe-overrides', so that removing a call
        ;; to `straight-override-recipe' actually has an effect. (This
        ;; code is different on develop!)
        (setq straight-recipe-overrides nil)

        (defvar radian-after-init-hook nil
          "Hook run after Radian init has finished.
=======
            ;; Fail fast if we can't find the Radian libraries.
            (unless radian-directory
              (error "Couldn't find Radian repository"))

            ;; Tell straight.el about the profiles we are going to be
            ;; using.
            (setq straight-profiles
                  '((radian . "radian.el")
                    (radian-local . "radian-local.el")
                    (nil . "default.el")))

            ;; Use the develop branch of straight.el on Radian's
            ;; develop branch. (On master of Radian, we use the master
            ;; branch of straight.el.)
            (setq straight-repository-branch "develop")

            (defvar radian-after-init-hook nil
              "Hook run after Radian init has finished.
>>>>>>> c8a9557c
This is where you should probably add most of your local init
code.")

            ;; Allow to disable local customizations with a
            ;; command-line argument.
            (if (member "--no-local" command-line-args)
                (progn
                  ;; Make sure to delete --no-local from the list,
                  ;; because otherwise Emacs will issue a warning
                  ;; about the unknown argument.
                  (setq command-line-args
                        (delete "--no-local" command-line-args)))

              ;; Load local customizations. We disable eager
              ;; macroexpansion here, since otherwise bad things can
              ;; happen with e.g. `el-patch' as the package management
              ;; system has not yet been loaded. See [1] for the hack
              ;; used to disable eager macroexpansion.
              ;;
              ;; [1]: https://emacs.stackexchange.com/a/17329/12534
              (cl-letf (((symbol-function #'internal-macroexpand-for-load) nil))
                (fmakunbound 'internal-macroexpand-for-load)
                (load radian-local-init-file 'noerror 'nomessage)))

            ;; Make the Radian libraries available.
            (add-to-list 'load-path radian-lib-directory)

            ;; Load the Radian libraries.
            (let ((preloaded-features
                   '(;; no-littering changes lots of paths and needs
                     ;; to be loaded as soon as possible.
                     radian-emacsd))
                  (radian-features (mapcar
                                    (lambda (file)
                                      (intern (string-remove-suffix ".el" file)))
                                    (directory-files
                                     radian-lib-directory nil
                                     "^[a-z-]+\\.el$")))
                  ;; Any packages installed here are official Radian
                  ;; packages.
                  (straight-current-profile 'radian))

              ;; First we need to unload all the features, so that the
              ;; init-file can be reloaded to pick up changes.
              (dolist (feature radian-features)
                (setq features (remove feature features)))

              ;; Now load features that should be loaded first.
              (dolist (feature preloaded-features)
                (condition-case-unless-debug error-data
                    (require feature)
                  (error (warn "Could not load `%S': %s" feature
                               (error-message-string error-data)))))

              ;; And then the rest of the features.
              (dolist (feature radian-features)
                (unless (member feature preloaded-features)
                  (condition-case-unless-debug error-data
                      (require feature)
                    (error (warn "Could not load `%S': %s" feature
                                 (error-message-string error-data))))))

              ;; Run local customizations that are supposed to be run
              ;; after init. Any packages installed here are
              ;; user-local packages. (Packages installed
              ;; interactively do not belong to either `radian' or
              ;; `radian-local', and should not be written to either
              ;; lockfile.)
              (let ((straight-current-profile 'radian-local))
                (run-hooks 'radian-after-init-hook))))))))<|MERGE_RESOLUTION|>--- conflicted
+++ resolved
@@ -80,26 +80,6 @@
               "Path to the Radian Emacs libraries, or nil if not found.
 This is an absolute path.")
 
-<<<<<<< HEAD
-        ;; Fail fast if we can't find the Radian libraries.
-        (unless radian-directory
-          (error "Couldn't find Radian repository"))
-
-        ;; Tell straight.el about the profiles we are going to be
-        ;; using.
-        (setq straight-profiles
-              '((radian . "radian.el")
-                (radian-local . "radian-local.el")
-                (nil . "default.el")))
-
-        ;; Reset `straight-recipe-overrides', so that removing a call
-        ;; to `straight-override-recipe' actually has an effect. (This
-        ;; code is different on develop!)
-        (setq straight-recipe-overrides nil)
-
-        (defvar radian-after-init-hook nil
-          "Hook run after Radian init has finished.
-=======
             ;; Fail fast if we can't find the Radian libraries.
             (unless radian-directory
               (error "Couldn't find Radian repository"))
@@ -111,14 +91,13 @@
                     (radian-local . "radian-local.el")
                     (nil . "default.el")))
 
-            ;; Use the develop branch of straight.el on Radian's
-            ;; develop branch. (On master of Radian, we use the master
+            ;; Use the master branch of straight.el on Radian's
+            ;; master branch. (On develop of Radian, we use the develop
             ;; branch of straight.el.)
-            (setq straight-repository-branch "develop")
+            (setq straight-repository-branch "master")
 
             (defvar radian-after-init-hook nil
               "Hook run after Radian init has finished.
->>>>>>> c8a9557c
 This is where you should probably add most of your local init
 code.")
 
