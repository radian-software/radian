;; This allows us to instead load a different Emacs configuration by
;; exporting USER_EMACS_DIRECTORY to another .emacs.d directory.
(let ((alternate-user-emacs-directory (getenv "USER_EMACS_DIRECTORY")))

  (if alternate-user-emacs-directory
      (progn
        (setq alternate-user-emacs-directory
              (file-name-as-directory alternate-user-emacs-directory))
        (setq user-emacs-directory alternate-user-emacs-directory)
        (setq user-init-file (expand-file-name "init.el" user-emacs-directory))
        (load user-init-file 'noerror 'nomessage))

    (defvar radian-minimum-emacs-version "25.1"
      "Radian Emacs does not support any Emacs version below this.")

    (defvar radian-local-init-file "~/.emacs.d/init.local.el"
      "File for local customizations of Radian.")

    ;; Prevent package.el from modifying this file if the rest of init
    ;; fails.
    (setq package-enable-at-startup nil)

    ;; Prevent Custom from modifying this file if the rest of init
    ;; fails. We set the Custom file to the user's local configuration
    ;; file by default, but we do it early so that the user can
    ;; override it in that same file if they want.
    (setq custom-file radian-local-init-file)

    ;; Make sure we are running a modern enough Emacs, otherwise abort
    ;; init. We have to do this outside the
    ;; `condition-case-unless-debug' form, since old Emacsen do not
    ;; actually have `condition-case-unless-debug' defined.
    (if (version< emacs-version radian-minimum-emacs-version)
        (warn (concat "Radian Emacs requires at least Emacs %s, "
                      "but you are running Emacs %s")
              radian-minimum-emacs-version emacs-version)

      ;; We have a modern Emacs, proceed with init.
      (with-demoted-errors "%S"

        ;; Require some libraries that everyone needs, just to be
        ;; explicit about it.
        (require 'cl-lib)
        (require 'subr-x)

        (defvar radian-directory
          (let ((link-target
                 ;; This function returns the target of the link.
                 ;; If the init-file is not a symlink, then we
                 ;; abort.
                 (file-symlink-p
                  (or
                   ;; If we are loading the init-file normally,
                   ;; then the filename is in `load-file-name'.
                   load-file-name
                   ;; Otherwise, that's nil and the filename is in
                   ;; `buffer-file-name' (this will happen if you
                   ;; `eval-buffer' for example).
                   buffer-file-name))))
            ;; We identify a directory as the Radian repository by
            ;; the existence of a "radian-emacs" folder inside it.
            ;; Note that the previous check does disallow copying
            ;; the init-file and radian-emacs folder into
            ;; ~/.emacs.d, which is fine as that is a ridiculous
            ;; use case.
            (when (and
                   link-target
                   (file-directory-p (expand-file-name
                                      "radian-emacs/"
                                      (file-name-directory link-target))))
              (file-name-directory
               (file-truename link-target))))
          "Path to the Radian repository, or nil if not found.
This is an absolute path.")

        (defvar radian-lib-directory
          (and radian-directory
               (expand-file-name "radian-emacs/" radian-directory))
          "Path to the Radian Emacs libraries, or nil if not found.
This is an absolute path.")

        ;; Fail fast if we can't find the Radian libraries.
        (unless radian-directory
          (error "Couldn't find Radian repository"))

        ;; Tell straight.el about the profiles we are going to be
        ;; using.
        (setq straight-profiles
              '((radian . "radian.el")
                (radian-local . "radian-local.el")
                (nil . "default.el")))

<<<<<<< HEAD
            ;; Use the master branch of straight.el on Radian's
            ;; master branch. (On develop of Radian, we use the develop
            ;; branch of straight.el.)
            (setq straight-repository-branch "master")
=======
        ;; Use the develop branch of straight.el on Radian's
        ;; develop branch. (On master of Radian, we use the master
        ;; branch of straight.el.)
        (setq straight-repository-branch "develop")
>>>>>>> 7e499913

        (defvar radian-after-init-hook nil
          "Hook run after Radian init has finished.
This is where you should probably add most of your local init
code.")

        ;; Allow to disable local customizations with a
        ;; command-line argument.
        (if (member "--no-local" command-line-args)
            (progn
              ;; Make sure to delete --no-local from the list,
              ;; because otherwise Emacs will issue a warning
              ;; about the unknown argument.
              (setq command-line-args
                    (delete "--no-local" command-line-args)))

          ;; Load local customizations. We disable eager
          ;; macroexpansion here, since otherwise bad things can
          ;; happen with e.g. `el-patch' as the package management
          ;; system has not yet been loaded. See [1] for the hack
          ;; used to disable eager macroexpansion.
          ;;
          ;; [1]: https://emacs.stackexchange.com/a/17329/12534
          (cl-letf (((symbol-function #'internal-macroexpand-for-load) nil))
            (fmakunbound 'internal-macroexpand-for-load)
            (load radian-local-init-file 'noerror 'nomessage)))

        ;; Make the Radian libraries available.
        (add-to-list 'load-path (directory-file-name radian-lib-directory))

        ;; Load the Radian libraries.
        (let ((preloaded-features
               '(;; Compatibility functions may be needed
                 ;; anywhere, as they modify functions outside of
                 ;; the usual `require' tree.
                 radian-compat
                 ;; The package management layer is used almost
                 ;; everywhere, and now that we use the
                 ;; `use-feature' macro, it's used basically
                 ;; everywhere else too.
                 radian-package
                 ;; no-littering changes lots of paths and needs
                 ;; to be loaded as soon as possible.
                 radian-emacsd
                 ;; We want to avoid the Emacs-provided Org
                 ;; getting loaded, so we should load our Org as
                 ;; soon as possible.
                 radian-org))
              (radian-features (mapcar
                                (lambda (file)
                                  (intern (string-remove-suffix ".el" file)))
                                (directory-files
                                 radian-lib-directory nil
                                 "^[a-z-]+\\.el$")))
              ;; Any packages installed here are official Radian
              ;; packages.
              (straight-current-profile 'radian)
              (success t))

          ;; First we need to unload all the features, so that the
          ;; init-file can be reloaded to pick up changes.
          (dolist (feature radian-features)
            (setq features (remove feature features)))

          ;; Now load features that should be loaded first. If
          ;; errors occur while loading them, don't even try to
          ;; proceed with init.
          (dolist (feature preloaded-features)
            (require feature))

          ;; And then the rest of the features. If they fail to
          ;; load, maybe we can keep going, as long as we note
          ;; that there was an error.
          (dolist (feature radian-features)
            (unless (member feature preloaded-features)
              (condition-case-unless-debug error-data
                  (require feature)
                (error
                 (setq success nil)
                 (warn "Could not load `%S': %s" feature
                       (error-message-string error-data))))))

          ;; Run local customizations that are supposed to be run
          ;; after init. Any packages installed here are
          ;; user-local packages. (Packages installed
          ;; interactively do not belong to either `radian' or
          ;; `radian-local', and should not be written to either
          ;; lockfile.)
          (let ((straight-current-profile 'radian-local))
            (run-hooks 'radian-after-init-hook))

          ;; Prune the build cache for straight.el; this will
          ;; prevent it from growing too large. Only do this if we
          ;; definitely loaded all desired packages, however.
          (when success
            (straight-prune-build-cache)))))))<|MERGE_RESOLUTION|>--- conflicted
+++ resolved
@@ -90,17 +90,10 @@
                 (radian-local . "radian-local.el")
                 (nil . "default.el")))
 
-<<<<<<< HEAD
-            ;; Use the master branch of straight.el on Radian's
-            ;; master branch. (On develop of Radian, we use the develop
-            ;; branch of straight.el.)
-            (setq straight-repository-branch "master")
-=======
-        ;; Use the develop branch of straight.el on Radian's
-        ;; develop branch. (On master of Radian, we use the master
+        ;; Use the master branch of straight.el on Radian's
+        ;; master branch. (On develop of Radian, we use the develop
         ;; branch of straight.el.)
-        (setq straight-repository-branch "develop")
->>>>>>> 7e499913
+        (setq straight-repository-branch "master")
 
         (defvar radian-after-init-hook nil
           "Hook run after Radian init has finished.
