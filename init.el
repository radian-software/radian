--- conflicted
+++ resolved
@@ -14,20 +14,6 @@
 ;; user can override it in that same file if they want.
 (setq custom-file radian-local-init-file)
 
-<<<<<<< HEAD
-;; Tell straight.el about the profiles we are going to be using.
-(setq straight-profiles
-      '((radian . "radian.el")
-        (radian-local . "radian-local.el")
-        (nil . "default.el")))
-
-;; Reset `straight-recipe-overrides', so that removing a call to
-;; `straight-override-recipe' actually has an effect. (This code is
-;; different on develop!)
-(setq straight-recipe-overrides ())
-
-=======
->>>>>>> 240a316a
 ;; Make sure we are running a modern enough Emacs, otherwise abort
 ;; init. We have to do this outside the `condition-case-unless-debug'
 ;; form, since old Emacsen do not actually have
@@ -90,13 +76,10 @@
                 (radian-local . "radian-local.el")
                 (nil . "default.el")))
 
-        ;; Use the develop branch of straight.el on Radian's develop
-        ;; branch. (This code is different on master!)
-        (setq straight-recipe-overrides
-              '((radian . ((straight :type git :host github
-                                     :repo "raxod502/straight.el"
-                                     :branch "develop"
-                                     :files ("straight.el"))))))
+        ;; Reset `straight-recipe-overrides', so that removing a call
+        ;; to `straight-override-recipe' actually has an effect. (This
+        ;; code is different on develop!)
+        (setq straight-recipe-overrides nil)
 
         (defvar radian-after-init-hook nil
           "Hook run after Radian init has finished.
