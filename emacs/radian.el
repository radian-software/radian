;; -*- lexical-binding: t -*-

;; To see the outline of this file, run M-x outline-minor-mode and
;; then press C-c @ C-t. To also show the top-level functions and
;; variable declarations in each section, run M-x occur with the
;; following query: ^;;;;* \|^(

;;; Load built-in utility libraries

(require 'cl-lib)
(require 'map)
(require 'subr-x)

;;; Define Radian customization group

(defgroup radian nil
  "Customize your Radian Emacs experience."
  :prefix "radian-"
  :group 'emacs
  :link '(url-link :tag "GitHub" "https://github.com/raxod502/radian"))

;;; Define utility functions and variables

(defvar radian-directory (file-name-directory
                          (directory-file-name
                           (file-name-directory
                            radian-lib-file)))
  "Path to the Radian Git repository.")

(defmacro radian-protect-macros (&rest body)
  "Eval BODY, protecting macros from incorrect expansion.
This macro should be used in the following situation:

Some form is being evaluated, and this form contains as a
sub-form some code that will not be evaluated immediately, but
will be evaluated later. The code uses a macro that is not
defined at the time the top-level form is evaluated, but will be
defined by time the sub-form's code is evaluated. This macro
handles its arguments in some way other than evaluating them
directly. And finally, one of the arguments of this macro could
be interpreted itself as a macro invocation, and expanding the
invocation would break the evaluation of the outer macro.

You might think this situation is such an edge case that it would
never happen, but you'd be wrong, unfortunately. In such a
situation, you must wrap at least the outer macro in this form,
but can wrap at any higher level up to the top-level form."
  (declare (indent 0))
  `(eval '(progn ,@body)))

(defmacro radian-defadvice (name arglist where place docstring &rest body)
  "Define an advice called NAME and add it to a function.
ARGLIST is as in `defun'. WHERE is a keyword as passed to
`advice-add', and PLACE is the function to which to add the
advice, like in `advice-add'. DOCSTRING and BODY are as in
`defun'."
  (declare (indent 2)
           (doc-string 5))
  (unless (stringp docstring)
    (error "radian-defadvice: no docstring provided"))
  `(progn
     (defun ,name ,arglist
       ,(let ((article (if (string-match-p "^:[aeiou]" (symbol-name where))
                           "an"
                         "a")))
          (format "%s\n\nThis is %s `%S' advice for `%S'."
                  docstring article where
                  (if (and (listp place)
                           (memq (car place) ''function))
                      (cadr place)
                    place)))
       ,@body)
     (advice-add ',place ',where #',name)
     ',name))

(defmacro radian-defhook (name arglist hook docstring &rest body)
  "Define a function called NAME and add it to a hook.
ARGLIST is as in `defun'. HOOK is the hook to which to add the
function. DOCSTRING and BODY are as in `defun'."
  (declare (indent 2)
           (doc-string 4))
  (unless (string-match-p "-hook$" (symbol-name hook))
    (error "Symbol `%S' is not a hook" hook))
  (unless (stringp docstring)
    (error "radian-defhook: no docstring provided"))
  `(progn
     (defun ,name ,arglist
       ,(format "%s\n\nThis function is for use in `%S'."
                docstring hook)
       ,@body)
     (add-hook ',hook ',name)))

(defmacro radian-operating-system-p (os)
  "Return non-nil if OS matches the system type.
Allowable values for OS (not quoted) are `macOS', `osx',
`windows', `linux', `unix'."
  (pcase os
    (`unix `(not (memq system-type '(ms-dos windows-nt cygwin))))
    ((or `macOS `osx) `(eq system-type 'darwin))
    (`linux `(not (memq system-type
                        '(darwin ms-dos windows-nt cygwin))))
    (`windows `(memq system-type '(ms-dos windows-nt cygwin)))))

(defmacro radian-with-operating-system (os &rest body)
  "If OS matches the system type, eval and return BODY. Else return nil.
Allowable values for OS (not quoted) are `macOS', `osx',
`windows', `linux', `unix'."
  (declare (indent 1))
  `(when (radian-operating-system-p ,os)
     ,@body))

(defun radian-managed-p (filename)
  "Return non-nil if FILENAME is managed by Radian.
This means that FILENAME is a symlink whose target is inside
`radian-directory'."
  (let ((truename (file-truename filename)))
    (string-prefix-p radian-directory truename
                     (when (file-name-case-insensitive-p truename)
                       'ignore-case))))

(defmacro radian--with-silent-load (&rest body)
  "Execute BODY, silencing any calls to `load' within."
  (declare (indent 0))
  `(cl-letf* ((load-orig (symbol-function #'load))
              ((symbol-function #'load)
               (lambda (file &optional noerror _nomessage &rest args)
                 (apply load-orig file noerror 'nomessage args))))
     ,@body))

(defmacro radian--with-silent-write (&rest body)
  "Execute BODY, silencing any calls to `write-region' within."
  (declare (indent 0))
  `(cl-letf* ((write-region-orig (symbol-function #'write-region))
              ((symbol-function #'write-region)
               (lambda (start end filename &optional append visit lockname
                              mustbenew)
                 (funcall write-region-orig start end filename append 0
                          lockname mustbenew)
                 (set-buffer-modified-p nil)
                 (set-visited-file-modtime)))
              ((symbol-function #'message) #'ignore))
     ,@body))

(defun radian--random-string ()
  "Return a random string designed to be globally unique."
  (md5 (format "%s%s%s%s"
               (system-name) (emacs-pid) (current-time) (random))))

(defun radian--list-of-strings-p (obj)
  "Return non-nil if OBJ is a list of strings."
  (and (listp obj)
       (cl-every #'stringp obj)))

;;; Define hooks and load local configuration

;; Reset the value of this variable so that stale functions don't
;; stick around.
(setq radian--finalize-init-hook nil)

(defcustom radian-before-straight-hook nil
  "Hook run just before Radian bootstraps straight.el."
  :type 'hook)

;; Allow binding this variable dynamically before straight.el has been
;; loaded.
(defvar straight-current-profile)

(defun radian--run-hook (hook)
  "Run the given local init HOOK, a symbol.
This delegates to `run-hooks', binding `straight-current-profile'
appropriately."
  (let ((straight-current-profile 'radian-local))
    (run-hooks hook)))

;; Allow to disable local customizations with a
;; command-line argument.
(if (member "--no-local" command-line-args)

    ;; Make sure to delete --no-local from the list, because
    ;; otherwise Emacs will issue a warning about the unknown
    ;; argument.
    (setq command-line-args
          (delete "--no-local" command-line-args))

  ;; Load local customizations.
  (load radian-local-init-file 'noerror 'nomessage))

;;; Disable GC during startup

;; Disabling GC (by setting `gc-cons-threshold' to a very large value,
;; in this case 500MB) during startup is said to improve startup time
;; by reducing the number of GC runs.

(defvar radian--orig-gc-cons-threshold gc-cons-threshold
  "Original value of `gc-cons-threshold'.")

(radian-defhook radian--reenable-gc ()
  radian--finalize-init-hook
  "Reset `gc-cons-threshold' to its original value.
Otherwise, Emacs will just get slower and slower over time."
  (setq gc-cons-threshold radian--orig-gc-cons-threshold))

(setq gc-cons-threshold (* 5 1000 1000))

;;; Networking

;; Use `with-eval-after-load' instead of `use-feature' because we have
;; not yet set up package management.

;; Feature `gnutls' provides support for SSL/TLS connections, using
;; the GnuTLS library.
(with-eval-after-load 'gnutls

  ;; Do not allow insecure TLS connections.
  (setq gnutls-verify-error t)

  ;; Bump the required security level for TLS to an acceptably modern
  ;; value.
  (setq gnutls-min-prime-bits 3072))

;; Feature `url-http' is a library for making HTTP requests.
(with-eval-after-load 'url-http

  (radian-defadvice radian--no-query-on-http-kill
      (buffer)
    :filter-return url-http
    "Disable query-on-exit for all network connections.
This prevents Emacs shutdown from being interrupted just because
there is a pending network request. (It also works around a bug
in `anaconda-mode' which causes unanswered network connections to
pile up, and then interrupt Emacs shutdown.)"
    (prog1 buffer
      (set-process-query-on-exit-flag
       (get-buffer-process buffer) nil))))

;;; Set up package management
;;;; straight.el

;; Tell straight.el about the profiles we are going to be using.
(setq straight-profiles
      '(;; Packages registered in this file.
        (radian . "radian.el")
        ;; Packages registered in the local init-file during hooks.
        (radian-local . "radian-local.el")
        ;; Packages registered interactively.
        (nil . "default.el")))

;; Pretend to dynamically bind `straight-current-profile' to `radian'
;; over the init-file. We do this to avoid having straight.el
;; configuration mentioned in the top-level init-file.

(radian-defhook radian--reset-straight-current-profile ()
  radian--finalize-init-hook
  "Reset `straight-current-profile' to nil.
This function is used on `radian--finalize-init-hook' to emulate
binding the variable dynamically over the entire init-file."
  (setq straight-current-profile nil))

(setq straight-current-profile 'radian)

<<<<<<< HEAD
;; Treat loading the init-file as a transaction. See the straight.el
;; documentation for more information about this.

(radian-defhook radian--finalize-straight-transaction ()
  radian--finalize-init-hook
  "Finalize the init-file's straight.el transaction."
  (setq straight-treat-as-init nil)
  ;; Just in case the straight.el bootstrap failed, do not mask the
  ;; error with a void-function error.
  (when (fboundp 'straight-finalize-transaction)
    (straight-finalize-transaction)))

(setq straight-treat-as-init t)

;; Use the develop branch of straight.el, so we have access to all the
;; latest features.
=======
;; Use the develop branch of straight.el on Radian's develop branch.
;; (On Radian's master branch, we use the master branch of
;; straight.el.)
>>>>>>> 199292ab
(setq straight-repository-branch "develop")

;; If watchexec and Python are installed, use file watchers to detect
;; package modifications. This saves time at startup. Otherwise, use
;; the ever-reliable find(1).
(if (and (executable-find "watchexec")
         (executable-find "python3"))
    (setq straight-check-for-modifications '(watch-files find-when-checking))
  (setq straight-check-for-modifications '(find-at-startup find-when-checking)))

;; Use my Emacsmirror mirror, which improves initial clone time by
;; several orders of magnitude.
(setq straight-recipes-emacsmirror-use-mirror t)

;; Clear out recipe overrides (in case of re-init).
(setq straight-recipe-overrides nil)

(radian--run-hook 'radian-before-straight-hook)

;; Bootstrap the package manager, straight.el.
(defvar bootstrap-version)
(let ((bootstrap-file
       (expand-file-name "straight/repos/straight.el/bootstrap.el" user-emacs-directory))
      (bootstrap-version 5))
  (unless (file-exists-p bootstrap-file)
    (with-current-buffer
        (url-retrieve-synchronously
         "https://raw.githubusercontent.com/raxod502/straight.el/develop/install.el"
         'silent 'inhibit-cookies)
      (goto-char (point-max))
      (eval-print-last-sexp)))
  (load bootstrap-file nil 'nomessage))

;;;; use-package

;; Package `use-package' provides a handy macro by the same name which
;; is essentially a wrapper around `with-eval-after-load' with a lot
;; of handy syntactic sugar and useful features.
(straight-use-package 'use-package)

;; When configuring a feature with `use-package', also tell
;; straight.el to install a package of the same name, unless otherwise
;; specified using the `:straight' keyword.
(setq straight-use-package-by-default t)

;; Tell `use-package' to always load features lazily unless told
;; otherwise. It's nicer to have this kind of thing be deterministic:
;; if `:demand' is present, the loading is eager; otherwise, the
;; loading is lazy. See
;; https://github.com/jwiegley/use-package#notes-about-lazy-loading.
(setq use-package-always-defer t)

(defmacro use-feature (name &rest args)
  "Like `use-package', but with `straight-use-package-by-default' disabled."
  (declare (indent defun))
  `(use-package ,name
     :straight nil
     ,@args))

;; Package `blackout' provides a convenient function for customizing
;; mode lighters. It supports both major and minor modes with the same
;; interface, and includes `use-package' integration. The features are
;; a strict superset of those provided by similar packages `diminish',
;; `delight', and `dim'.
(use-package blackout
  :straight (:host github :repo "raxod502/blackout")
  :demand t)

;;;; straight.el configuration

;; Feature `straight-x' from package `straight' provides
;; experimental/unstable extensions to straight.el which are not yet
;; ready for official inclusion.
(use-feature straight-x
  ;; Add an autoload for this extremely useful command.
  :commands (straight-x-fetch-all))

;;; Configure ~/.emacs.d paths

;; Package `no-littering' changes the default paths for lots of
;; different packages, with the net result that the ~/.emacs.d folder
;; is much more clean and organized.
(use-package no-littering
  :demand t)

;;; Prevent Emacs-provided Org from being loaded

;; Our real configuration for Org comes much later. Doing this now
;; means that if any packages that are installed in the meantime
;; depend on Org, they will not accidentally cause the Emacs-provided
;; (outdated and duplicated) version of Org to be loaded before the
;; real one is registered.
(straight-use-package 'org)

;;; el-patch

;; Package `el-patch' provides a way to override the definition of an
;; internal function from another package by providing an s-expression
;; based diff which can later be validated to ensure that the upstream
;; definition has not changed.
(use-package el-patch
  ;; Use the develop branch so we have access to all the latest
  ;; features.
  :straight (:host github
                   :repo "raxod502/el-patch"
                   :branch "develop")
  :demand t)

;;; Fixes to internal functions

;; Backported bugfix for `while-no-input' from Emacs 27 which helps to
;; prevent spurious "Quit" events from being registered in some
;; situations. See [1].
;;
;; [1]: https://debbugs.gnu.org/cgi/bugreport.cgi?bug=31692.
(el-patch-defmacro while-no-input (&rest body)
  (el-patch-concat
    "Execute BODY only as long as there's no pending input.
If input arrives, that ends the execution of BODY,
and `while-no-input' returns t.  Quitting makes it return nil.
If BODY finishes, `while-no-input' returns whatever value BODY produced."
    (el-patch-add
      "\n\nThis function includes a backported fix for bug#31692;
see https://debbugs.gnu.org/cgi/bugreport.cgi?bug=31692."))
  (declare (debug t) (indent 0))
  (let ((catch-sym (make-symbol "input")))
    `(with-local-quit
       (catch ',catch-sym
	 (let ((throw-on-input ',catch-sym)
               (el-patch-add val))
           (el-patch-wrap 2
             (setq val (or (input-pending-p)
	                   (progn ,@body))))
           (el-patch-add
             (cond
              ;; When input arrives while throw-on-input is non-nil,
              ;; kbd_buffer_store_buffered_event sets quit-flag to the
              ;; value of throw-on-input.  If, when BODY finishes,
              ;; quit-flag still has the same value as throw-on-input, it
              ;; means BODY never tested quit-flag, and therefore ran to
              ;; completion even though input did arrive before it
              ;; finished.  In that case, we must manually simulate what
              ;; 'throw' in process_quit_flag would do, and we must
              ;; reset quit-flag, because leaving it set will cause us
              ;; quit to top-level, which has undesirable consequences,
              ;; such as discarding input etc.  We return t in that case
              ;; because input did arrive during execution of BODY.
              ((eq quit-flag throw-on-input)
               (setq quit-flag nil)
               t)
              ;; This is for when the user actually QUITs during
              ;; execution of BODY.
              (quit-flag
               nil)
              (t val))))))))

;;; Keybindings

;; Package `bind-key' provides a macro by the same name (along with
;; `bind-key*', `bind-keys', `bind-keys*', and `unbind-key') which
;; provides a much prettier API for manipulating keymaps than
;; `define-key' and `global-set-key' do. It's also the same API that
;; `:bind' and similar keywords in `use-package' use.
(use-package bind-key)

(defvar radian-keymap (make-sparse-keymap)
  "Keymap for Radian commands that should be put under a prefix.
This keymap is bound under M-P.")

(bind-key* "M-P" radian-keymap)

(defmacro radian-bind-key (key-name command &optional predicate)
  "Bind a key in `radian-keymap'."
  `(bind-key ,key-name ,command radian-keymap ,predicate))

(defun radian-join-keys (&rest keys)
  "Join key sequences. Empty strings and nils are discarded.
\(radian--join-keys \"M-P e\" \"e i\") => \"M-P e e i\"
\(radian--join-keys \"M-P\" \"\" \"e i\") => \"M-P e i\""
  (string-join (remove "" (mapcar #'string-trim (remove nil keys))) " "))

;;; Environment
;;;; Environment variables

(defvar radian--env-setup-p nil
  "Non-nil if `radian-env-setup' has completed at least once.")

(defun radian-env-setup (&optional again)
  "Load ~/.profile and set environment variables exported therein.
Only do this once, unless AGAIN is non-nil."
  (interactive (list 'again))
  ;; No need to worry about race conditions because Elisp isn't
  ;; concurrent (yet).
  (unless (and radian--env-setup-p (not again))
    (let ((profile-file "~/.profile")
          (buf-name " *radian-env-output*"))
      (when (and profile-file
                 (file-exists-p profile-file)
                 (executable-find "python"))
        (ignore-errors (kill-buffer buf-name))
        (with-current-buffer (get-buffer-create buf-name)
          (let* ((python-script
                  (expand-file-name "scripts/print_env.py" radian-directory))
                 (delimiter (radian--random-string))
                 (sh-script (format ". %s && %s %s"
                                    (shell-quote-argument
                                     (expand-file-name profile-file))
                                    (shell-quote-argument python-script)
                                    (shell-quote-argument delimiter)))
                 (return (call-process "sh" nil t nil "-c" sh-script))
                 (found-delimiter
                  (progn
                    (goto-char (point-min))
                    (search-forward delimiter nil 'noerror))))
            (if (and (= 0 return) found-delimiter)
                (let* ((results (split-string
                                 (buffer-string) (regexp-quote delimiter)))
                       (results (cl-subseq results 1 (1- (length results)))))
                  (if (cl-evenp (length results))
                      (progn
                        (cl-loop for (var value) on results by #'cddr do
                                 (setenv var value)
                                 (when (string= var "PATH")
                                   (setq exec-path (parse-colon-path value))))
                        (setq radian--env-setup-p t))
                    (message
                     "Loading %s produced malformed result; see buffer %S"
                     profile-file
                     buf-name)))
              (message "Failed to load %s; see buffer %S"
                       profile-file
                       buf-name))))))))

(defvar radian--env-setup-timer
  (run-at-time 1 nil #'radian-env-setup)
  "Timer used to run `radian-env-setup'.
We (mostly) don't need environment variables to be set correctly
during init, so deferring their processing saves some time at
startup.")

;;;; Clipboard integration

;; On macOS, clipboard integration works out of the box in windowed
;; mode but not terminal mode. The following code to fix it was
;; originally based on [1], and then modified based on [2].
;;
;; [1]: https://gist.github.com/the-kenny/267162
;; [2]: https://emacs.stackexchange.com/q/26471/12534
(radian-with-operating-system macOS
  (unless (display-graphic-p)

    (defvar radian--clipboard-last-copy nil
      "The last text that was copied to the system clipboard.
This is used to prevent duplicate entries in the kill ring.")

    (defun radian--clipboard-paste ()
      "Return the contents of the macOS clipboard, as a string."
      (let* (;; Setting `default-directory' to a directory that is
             ;; sure to exist means that this code won't error out
             ;; when the directory for the current buffer does not
             ;; exist.
             (default-directory "/")
             ;; Command pbpaste returns the clipboard contents as a
             ;; string.
             (text (shell-command-to-string "pbpaste")))
        ;; If this function returns nil then the system clipboard is
        ;; ignored and the first element in the kill ring (which, if
        ;; the system clipboard has not been modified since the last
        ;; kill, will be the same) is used instead. Including this
        ;; `unless' clause prevents you from getting the same text
        ;; yanked the first time you run `yank-pop'. (Of course, this
        ;; is less relevant due to `counsel-yank-pop', but still is
        ;; definitely the correct behavior.)
        (unless (string= text radian--clipboard-last-copy)
          text)))

    (defun radian--clipboard-copy (text)
      "Set the contents of the macOS clipboard to given TEXT string."
      (let* (;; Setting `default-directory' to a directory that is
             ;; sure to exist means that this code won't error out
             ;; when the directory for the current buffer does not
             ;; exist.
             (default-directory "/")
             ;; Setting `process-connection-type' makes Emacs use a pipe to
             ;; communicate with pbcopy, rather than a pty (which is
             ;; overkill).
             (process-connection-type nil)
             ;; The nil argument tells Emacs to discard stdout and
             ;; stderr. Note, we aren't using `call-process' here
             ;; because we want this command to be asynchronous.
             ;;
             ;; Command pbcopy writes stdin to the clipboard until it
             ;; receives EOF.
             (proc (start-process "pbcopy" nil "pbcopy")))
        (process-send-string proc text)
        (process-send-eof proc))
      (setq radian--clipboard-last-copy text))

    (setq interprogram-paste-function #'radian--clipboard-paste)
    (setq interprogram-cut-function #'radian--clipboard-copy)))

;; If you have something on the system clipboard, and then kill
;; something in Emacs, then by default whatever you had on the system
;; clipboard is gone and there is no way to get it back. Setting the
;; following option makes it so that when you kill something in Emacs,
;; whatever was previously on the system clipboard is pushed into the
;; kill ring. This way, you can paste it with `yank-pop'.
(setq save-interprogram-paste-before-kill t)

;;;; Mouse integration

(if (radian-operating-system-p macOS)
    ;; On macOS, mouse integration works out of the box in windowed
    ;; mode but not terminal mode. The following code to fix it was
    ;; based on <https://stackoverflow.com/a/8859057/3538165>.
    (unless (display-graphic-p)

      ;; Enable basic mouse support (click and drag).
      (xterm-mouse-mode t)

      ;; Note that the reason for the next two functions is that
      ;; `scroll-down' and `scroll-up' scroll by a "near full screen"
      ;; by default, whereas we want a single line.

      (defun radian-scroll-down ()
        "Scroll down one line."
        (interactive)
        (scroll-down 1))

      (defun radian-scroll-up ()
        "Scroll up one line."
        (interactive)
        (scroll-up 1))

      ;; Enable scrolling with the mouse wheel.
      (bind-keys ("<mouse-4>" . radian-scroll-down)
                 ("<mouse-5>" . radian-scroll-up)))

  ;; Although it works fine on macOS, scrolling is *way* too fast on
  ;; Linux. Decreasing the number of lines that we scroll per scroll
  ;; event helps the problem, although scrolling experience is still
  ;; sub-optimal.
  (setq mouse-wheel-scroll-amount '(1)))

;;; Candidate selection

;; Package `ivy' provides a user interface for choosing from a list of
;; options by typing a query to narrow the list, and then selecting
;; one of the remaining candidates. This offers a significant
;; improvement over the default Emacs interface for candidate
;; selection.
(use-package ivy
  :init/el-patch

  (defvar ivy-mode-map
    (let ((map (make-sparse-keymap)))
      (define-key map [remap switch-to-buffer]
        'ivy-switch-buffer)
      (define-key map [remap switch-to-buffer-other-window]
        'ivy-switch-buffer-other-window)
      map)
    "Keymap for `ivy-mode'.")

  (define-minor-mode ivy-mode
    (el-patch-concat
      "Toggle Ivy mode on or off.
Turn Ivy mode on if ARG is positive, off otherwise.
Turning on Ivy mode sets `completing-read-function' to
`ivy-completing-read'.

Global bindings:
\\{ivy-mode-map}

Minibuffer bindings:
\\{ivy-minibuffer-map}"
      (el-patch-add
        "\n\nTo make it easier to lazy-load `ivy', this function
sets `completion-in-region-function' regardless of the value of
`ivy-do-completion-in-region'."))
    :group 'ivy
    :global t
    :keymap ivy-mode-map
    (el-patch-remove
      :lighter " ivy")
    (if ivy-mode
        (progn
          (setq completing-read-function 'ivy-completing-read)
          (el-patch-splice 2
            (when ivy-do-completion-in-region
              (setq completion-in-region-function 'ivy-completion-in-region))))
      (setq completing-read-function 'completing-read-default)
      (setq completion-in-region-function 'completion--in-region)))

  (ivy-mode +1)

  :config

  ;; With enough packages loaded, it is easy to get commands like
  ;; `describe-symbol' to offer more than 30,000 candidates. Allow
  ;; sorting in these cases.
  (setq ivy-sort-max-size 50000)

  :blackout t)

;; Package `ivy-hydra' provides the C-o binding for Ivy menus which
;; allows you to pick from a set of options for what to do with a
;; selected candidate.
(use-package ivy-hydra)

;; Package `counsel' provides purpose-built replacements for many
;; built-in Emacs commands that use enhanced configurations of `ivy'
;; to provide extra features.
(use-package counsel
  :init/el-patch

  (defvar counsel-mode-map
    (let ((map (make-sparse-keymap)))
      (dolist (binding
               '((execute-extended-command . counsel-M-x)
                 (describe-bindings . counsel-descbinds)
                 (el-patch-remove
                   (describe-function . counsel-describe-function)
                   (describe-variable . counsel-describe-variable))
                 (apropos-command . counsel-apropos)
                 (describe-face . counsel-describe-face)
                 (list-faces-display . counsel-faces)
                 (find-file . counsel-find-file)
                 (find-library . counsel-find-library)
                 (imenu . counsel-imenu)
                 (load-library . counsel-load-library)
                 (load-theme . counsel-load-theme)
                 (yank-pop . counsel-yank-pop)
                 (info-lookup-symbol . counsel-info-lookup-symbol)
                 (pop-to-mark-command . counsel-mark-ring)
                 (bookmark-jump . counsel-bookmark)))
        (define-key map (vector 'remap (car binding)) (cdr binding)))
      map)
    (el-patch-concat
      "Map for `counsel-mode'.
Remaps built-in functions to counsel replacements."
      (el-patch-add
        "\n\nBindings that are remapped by `helpful' have been removed.")))

  (defcustom counsel-mode-override-describe-bindings nil
    "Whether to override `describe-bindings' when `counsel-mode' is active."
    :group 'ivy
    :type 'boolean)

  (define-minor-mode counsel-mode
    "Toggle Counsel mode on or off.
Turn Counsel mode on if ARG is positive, off otherwise. Counsel
mode remaps built-in emacs functions that have counsel
replacements.

Local bindings (`counsel-mode-map'):
\\{counsel-mode-map}"
    :group 'ivy
    :global t
    :keymap counsel-mode-map
    (el-patch-remove
      :lighter " counsel")
    (if counsel-mode
        (progn
          (when (and (fboundp 'advice-add)
                     counsel-mode-override-describe-bindings)
            (advice-add #'describe-bindings :override #'counsel-descbinds))
          (define-key minibuffer-local-map (kbd "C-r")
            'counsel-minibuffer-history))
      (when (fboundp 'advice-remove)
        (advice-remove #'describe-bindings #'counsel-descbinds))))

  :init

  (counsel-mode +1)

  :bind* (;; Keybinding suggested by the documentation of Counsel, see
          ;; https://github.com/abo-abo/swiper.
          ("C-c k" . counsel-rg))
  :config/el-patch

  (defcustom counsel-rg-base-command
    (el-patch-concat
      "rg -S --no-heading --line-number --color never "
      (el-patch-add
        "-z --sort path ")
      "%s .")
    (el-patch-concat
      "Alternative to `counsel-ag-base-command' using ripgrep.

Note: don't use single quotes for the regex."
      (el-patch-add
        "\n\nSupport for searching compressed files and for
reporting results in a deterministic order has been added by
`el-patch'."))
    :type 'string
    :group 'ivy)

  :blackout t)

;; Package `prescient' is a library for intelligent sorting and
;; filtering in various contexts.
(use-package prescient
  :config

  ;; Remember usage statistics across Emacs sessions.
  (prescient-persist-mode +1))

;; Package `ivy-prescient' provides intelligent sorting and filtering
;; for candidates in Ivy menus.
(use-package ivy-prescient
  :demand t
  :after ivy
  :config

  ;; Use `prescient' for Ivy menus.
  (ivy-prescient-mode +1))

;;; Window management

(radian-defadvice radian--advice-keyboard-quit-minibuffer-first
    (keyboard-quit)
  :around keyboard-quit
  "Cause \\[keyboard-quit] to exit the minibuffer, if it is active.
Normally, \\[keyboard-quit] will just act in the current buffer.
This advice modifies the behavior so that it will instead exit an
active minibuffer, even if the minibuffer is not selected."
  (if-let ((minibuffer (active-minibuffer-window)))
      (with-current-buffer (window-buffer minibuffer)
        (minibuffer-keyboard-quit))
    (funcall keyboard-quit)))

;; Split windows horizontally (into tall subwindows) rather than
;; vertically (into wide subwindows) by default.
(el-patch-defun split-window-sensibly (&optional window)
  "Split WINDOW in a way suitable for `display-buffer'.
WINDOW defaults to the currently selected window.
If `split-height-threshold' specifies an integer, WINDOW is at
least `split-height-threshold' lines tall and can be split
vertically, split WINDOW into two windows one above the other and
return the lower window.  Otherwise, if `split-width-threshold'
specifies an integer, WINDOW is at least `split-width-threshold'
columns wide and can be split horizontally, split WINDOW into two
windows side by side and return the window on the right.  If this
can't be done either and WINDOW is the only window on its frame,
try to split WINDOW vertically disregarding any value specified
by `split-height-threshold'.  If that succeeds, return the lower
window.  Return nil otherwise.

By default `display-buffer' routines call this function to split
the largest or least recently used window.  To change the default
customize the option `split-window-preferred-function'.

You can enforce this function to not split WINDOW horizontally,
by setting (or binding) the variable `split-width-threshold' to
nil.  If, in addition, you set `split-height-threshold' to zero,
chances increase that this function does split WINDOW vertically.

In order to not split WINDOW vertically, set (or bind) the
variable `split-height-threshold' to nil.  Additionally, you can
set `split-width-threshold' to zero to make a horizontal split
more likely to occur.

Have a look at the function `window-splittable-p' if you want to
know how `split-window-sensibly' determines whether WINDOW can be
split."
  (let ((window (or window (selected-window))))
    (or (el-patch-let
            (($fst (and (window-splittable-p window)
                        ;; Split window vertically.
                        (with-selected-window window
                          (split-window-below))))
             ($snd (and (window-splittable-p window t)
                        ;; Split window horizontally.
                        (with-selected-window window
                          (split-window-right)))))
          (el-patch-swap $fst $snd)
          (el-patch-swap $snd $fst))
        (and
         ;; If WINDOW is the only usable window on its frame (it
         ;; is the only one or, not being the only one, all the
         ;; other ones are dedicated) and is not the minibuffer
         ;; window, try to split it s/vertically/horizontally
         ;; disregarding the value of `split-height-threshold'.
         (let ((frame (window-frame window)))
           (or
            (eq window (frame-root-window frame))
            (catch 'done
              (walk-window-tree (lambda (w)
                                  (unless (or (eq w window)
                                              (window-dedicated-p w))
                                    (throw 'done nil)))
                                frame)
              t)))
         (not (window-minibuffer-p window))
         (let ((split-height-threshold 0))
           (when (window-splittable-p window)
             (with-selected-window window
               (split-window-below))))))))

;; Feature `windmove' provides keybindings S-left, S-right, S-up, and
;; S-down to move between windows. This is much more convenient and
;; efficient than using the default binding, C-x o, to cycle through
;; all of them in an essentially unpredictable order.
(use-feature windmove
  :demand t
  :config

  (windmove-default-keybindings))

;; Feature `winner' provides an undo/redo stack for window
;; configurations, with undo and redo being C-c left and C-c right,
;; respectively. (Actually "redo" doesn't revert a single undo, but
;; rather a whole sequence of them.) For instance, you can use C-x 1
;; to focus on a particular window, then return to your previous
;; layout with C-c left.
(use-feature winner
  :demand t
  :config

  (winner-mode +1))

;; Package `transpose-frame' provides simple commands to mirror,
;; rotate, and transpose Emacs windows: `flip-frame', `flop-frame',
;; `transpose-frame', `rotate-frame-clockwise',
;; `rotate-frame-anticlockwise', `rotate-frame'.
(use-package transpose-frame)

;; Package `buffer-move' provides simple commands to swap Emacs
;; windows: `buf-move-up', `buf-move-down', `buf-move-left',
;; `buf-move-right'.
(use-package buffer-move)

;; Feature `ibuffer' provides a more modern replacement for the
;; `list-buffers' command.
(use-feature ibuffer
  :bind (([remap list-buffers] . ibuffer)))

;;; Finding files

;; Follow symlinks when opening files. This has the concrete impact,
;; for instance, that when you edit init.el with M-P e e i and then
;; later do C-x C-f, you will be in the Radian repository instead of
;; your home directory.
(setq find-file-visit-truename t)

;; Disable the warning "X and Y are the same file" which normally
;; appears when you visit a symlinked file by the same name. (Doing
;; this isn't dangerous, as it will just redirect you to the existing
;; buffer.)
(setq find-file-suppress-same-file-warnings t)

;; Feature `saveplace' provides a minor mode for remembering the
;; location of point in each file you visit, and returning it there
;; when you find the file again.
(use-feature saveplace
  :demand t
  :config

  (save-place-mode +1)

  :config/el-patch

  (defun save-place-alist-to-file ()
    ;; No docstring on this function originally. To clarify, the reason
    ;; for this patch is to silence the save.
    (el-patch-add
      "Write `save-place-alist' to a file, but do so silently.")
    (let ((file (expand-file-name save-place-file))
          (coding-system-for-write 'utf-8))
      (with-current-buffer (get-buffer-create " *Saved Places*")
        (delete-region (point-min) (point-max))
        (when save-place-forget-unreadable-files
          (save-place-forget-unreadable-files))
        (insert (format ";;; -*- coding: %s -*-\n"
                        (symbol-name coding-system-for-write)))
        (let ((print-length nil)
              (print-level nil))
          (pp save-place-alist (current-buffer)))
        (let ((version-control
               (cond
                ((null save-place-version-control) nil)
                ((eq 'never save-place-version-control) 'never)
                ((eq 'nospecial save-place-version-control) version-control)
                (t
                 t))))
          (condition-case nil
              ;; Don't use write-file; we don't want this buffer to visit it.
              (write-region (point-min) (point-max) file
                            (el-patch-add nil 'nomsg))
            (file-error (message "Saving places: can't write %s" file)))
          (kill-buffer (current-buffer)))))))

;; Package `projectile' keeps track of a "project" list, which is
;; automatically added to as you visit Git repositories, Node.js
;; projects, etc. It then provides commands for quickly navigating
;; between and within these projects.
(use-package projectile
  ;; Why do we do this convoluted lazy-loading instead of just not
  ;; enabling `projectile-mode'? It's because setting up the
  ;; `counsel-projectile' keybindings requires for `projectile-mode'
  ;; to be enabled and for `projectile-command-map' and
  ;; `projectile-mode-map' to be defined.
  :init/el-patch

  (defcustom projectile-keymap-prefix nil
    "Projectile keymap prefix."
    :group 'projectile
    :type 'string)

  (defvar projectile-command-map
    (let ((map (make-sparse-keymap)))
      (define-key map (kbd "4 a") #'projectile-find-other-file-other-window)
      (define-key map (kbd "4 b") #'projectile-switch-to-buffer-other-window)
      (define-key map (kbd "4 C-o") #'projectile-display-buffer)
      (define-key map (kbd "4 d") #'projectile-find-dir-other-window)
      (define-key map (kbd "4 D") #'projectile-dired-other-window)
      (define-key map (kbd "4 f") #'projectile-find-file-other-window)
      (define-key map (kbd "4 g") #'projectile-find-file-dwim-other-window)
      (define-key map (kbd "4 t") #'projectile-find-implementation-or-test-other-window)
      (define-key map (kbd "5 a") #'projectile-find-other-file-other-frame)
      (define-key map (kbd "5 b") #'projectile-switch-to-buffer-other-frame)
      (define-key map (kbd "5 d") #'projectile-find-dir-other-frame)
      (define-key map (kbd "5 D") #'projectile-dired-other-frame)
      (define-key map (kbd "5 f") #'projectile-find-file-other-frame)
      (define-key map (kbd "5 g") #'projectile-find-file-dwim-other-frame)
      (define-key map (kbd "5 t") #'projectile-find-implementation-or-test-other-frame)
      (define-key map (kbd "!") #'projectile-run-shell-command-in-root)
      (define-key map (kbd "&") #'projectile-run-async-shell-command-in-root)
      (define-key map (kbd "a") #'projectile-find-other-file)
      (define-key map (kbd "b") #'projectile-switch-to-buffer)
      (define-key map (kbd "C") #'projectile-configure-project)
      (define-key map (kbd "c") #'projectile-compile-project)
      (define-key map (kbd "d") #'projectile-find-dir)
      (define-key map (kbd "D") #'projectile-dired)
      (define-key map (kbd "e") #'projectile-recentf)
      (define-key map (kbd "E") #'projectile-edit-dir-locals)
      (define-key map (kbd "f") #'projectile-find-file)
      (define-key map (kbd "g") #'projectile-find-file-dwim)
      (define-key map (kbd "F") #'projectile-find-file-in-known-projects)
      (define-key map (kbd "i") #'projectile-invalidate-cache)
      (define-key map (kbd "I") #'projectile-ibuffer)
      (define-key map (kbd "j") #'projectile-find-tag)
      (define-key map (kbd "k") #'projectile-kill-buffers)
      (define-key map (kbd "l") #'projectile-find-file-in-directory)
      (define-key map (kbd "m") #'projectile-commander)
      (define-key map (kbd "o") #'projectile-multi-occur)
      (define-key map (kbd "p") #'projectile-switch-project)
      (define-key map (kbd "q") #'projectile-switch-open-project)
      (define-key map (kbd "P") #'projectile-test-project)
      (define-key map (kbd "r") #'projectile-replace)
      (define-key map (kbd "R") #'projectile-regenerate-tags)
      (define-key map (kbd "s g") #'projectile-grep)
      (define-key map (kbd "s r") #'projectile-ripgrep)
      (define-key map (kbd "s s") #'projectile-ag)
      (define-key map (kbd "S") #'projectile-save-project-buffers)
      (define-key map (kbd "t") #'projectile-toggle-between-implementation-and-test)
      (define-key map (kbd "T") #'projectile-find-test-file)
      (define-key map (kbd "u") #'projectile-run-project)
      (define-key map (kbd "v") #'projectile-vc)
      (define-key map (kbd "V") #'projectile-browse-dirty-projects)
      (define-key map (kbd "x e") #'projectile-run-eshell)
      (define-key map (kbd "x i") #'projectile-run-ielm)
      (define-key map (kbd "x t") #'projectile-run-term)
      (define-key map (kbd "x s") #'projectile-run-shell)
      (define-key map (kbd "z") #'projectile-cache-current-file)
      (define-key map (kbd "<left>") #'projectile-previous-project-buffer)
      (define-key map (kbd "<right>") #'projectile-next-project-buffer)
      (define-key map (kbd "ESC") #'projectile-project-buffers-other-buffer)
      map)
    "Keymap for Projectile commands after `projectile-keymap-prefix'.")
  (fset 'projectile-command-map projectile-command-map)

  (defvar projectile-mode-map
    (let ((map (make-sparse-keymap)))
      (when projectile-keymap-prefix
        (define-key map projectile-keymap-prefix 'projectile-command-map))
      (easy-menu-define projectile-mode-menu map
        "Menu for Projectile"
        '("Projectile"
          ["Find file" projectile-find-file]
          ["Find file in known projects" projectile-find-file-in-known-projects]
          ["Find test file" projectile-find-test-file]
          ["Find directory" projectile-find-dir]
          ["Find file in directory" projectile-find-file-in-directory]
          ["Find other file" projectile-find-other-file]
          ["Switch to buffer" projectile-switch-to-buffer]
          ["Jump between implementation file and test file" projectile-toggle-between-implementation-and-test]
          ["Kill project buffers" projectile-kill-buffers]
          ["Save project buffers" projectile-save-project-buffers]
          ["Recent files" projectile-recentf]
          ["Previous buffer" projectile-previous-project-buffer]
          ["Next buffer" projectile-next-project-buffer]
          "--"
          ["Toggle project wide read-only" projectile-toggle-project-read-only]
          ["Edit .dir-locals.el" projectile-edit-dir-locals]
          "--"
          ["Switch to project" projectile-switch-project]
          ["Switch to open project" projectile-switch-open-project]
          ["Discover projects in directory" projectile-discover-projects-in-directory]
          ["Browse dirty projects" projectile-browse-dirty-projects]
          ["Open project in dired" projectile-dired]
          "--"
          ["Search in project (grep)" projectile-grep]
          ["Search in project (ag)" projectile-ag]
          ["Replace in project" projectile-replace]
          ["Multi-occur in project" projectile-multi-occur]
          "--"
          ["Run shell" projectile-run-shell]
          ["Run eshell" projectile-run-eshell]
          ["Run ielm" projectile-run-ielm]
          ["Run term" projectile-run-term]
          "--"
          ["Cache current file" projectile-cache-current-file]
          ["Invalidate cache" projectile-invalidate-cache]
          ["Regenerate [e|g]tags" projectile-regenerate-tags]
          "--"
          ["Configure project" projectile-configure-project]
          ["Compile project" projectile-compile-project]
          ["Test project" projectile-test-project]
          ["Run project" projectile-run-project]
          ["Repeat last external command" projectile-repeat-last-command]
          "--"
          ["Project info" projectile-project-info]
          ["About" projectile-version]))
      map)
    "Keymap for Projectile mode.")

  (define-minor-mode projectile-mode
    "Minor mode to assist project management and navigation.

When called interactively, toggle `projectile-mode'.  With prefix
ARG, enable `projectile-mode' if ARG is positive, otherwise disable
it.

When called from Lisp, enable `projectile-mode' if ARG is omitted,
nil or positive.  If ARG is `toggle', toggle `projectile-mode'.
Otherwise behave as if called interactively.

\\{projectile-mode-map}"
    (el-patch-remove
      :lighter projectile--mode-line)
    :keymap projectile-mode-map
    :group 'projectile
    :require 'projectile
    :global t
    (cond
     (projectile-mode
      (el-patch-remove
        ;; setup the commander bindings
        (projectile-commander-bindings)
        ;; initialize the projects cache if needed
        (unless projectile-projects-cache
          (setq projectile-projects-cache
                (or (projectile-unserialize projectile-cache-file)
                    (make-hash-table :test 'equal))))
        (unless projectile-projects-cache-time
          (setq projectile-projects-cache-time
                (make-hash-table :test 'equal)))
        ;; load the known projects
        (projectile-load-known-projects)
        ;; update the list of known projects
        (projectile--cleanup-known-projects)
        (projectile-discover-projects-in-search-path)
        (add-hook 'find-file-hook 'projectile-find-file-hook-function)
        (add-hook 'projectile-find-dir-hook #'projectile-track-known-projects-find-file-hook t)
        (add-hook 'dired-before-readin-hook #'projectile-track-known-projects-find-file-hook t t)
        (ad-activate 'compilation-find-file)
        (ad-activate 'delete-file)))
     (el-patch-remove
       (t
        (remove-hook 'find-file-hook #'projectile-find-file-hook-function)
        (remove-hook 'dired-before-readin-hook #'projectile-track-known-projects-find-file-hook t)
        (ad-deactivate 'compilation-find-file)
        (ad-deactivate 'delete-file)))))

  :init

  ;; Defining the prefix key must be done manually as per
  ;; documentation for recent versions of Projectile, see
  ;; https://projectile.readthedocs.io/en/latest/installation/.
  (define-key projectile-mode-map (kbd "C-c p") 'projectile-command-map)

  (projectile-mode +1)

  :defer 1
  :config

  ;; Enable the mode again now that we have all the supporting hooks
  ;; and stuff defined.
  (projectile-mode +1)

  (defun radian--projectile-indexing-method-p (method)
    "Non-nil if METHOD is a safe value for `projectile-indexing-method'."
    (memq method '(native alien)))

  (put 'projectile-indexing-method 'safe-local-variable
       #'radian--projectile-indexing-method-p)

  :blackout t)

;; Package `counsel-projectile' provides alternate versions of
;; Projectile commands which use Counsel.
(use-package counsel-projectile
  :init/el-patch

  (defcustom counsel-projectile-key-bindings
    '((projectile-find-file        . counsel-projectile-find-file)
      (projectile-find-file-dwim   . counsel-projectile-find-file-dwim)
      (projectile-find-dir         . counsel-projectile-find-dir)
      (projectile-switch-to-buffer . counsel-projectile-switch-to-buffer)
      (projectile-grep             . counsel-projectile-grep)
      (projectile-ag               . counsel-projectile-ag)
      (projectile-ripgrep          . counsel-projectile-rg)
      (projectile-switch-project   . counsel-projectile-switch-project)
      (" "                         . counsel-projectile)
      ("si"                        . counsel-projectile-git-grep)
      ("Oc"                        . counsel-projectile-org-capture)
      ("Oa"                        . counsel-projectile-org-agenda))
    "Alist of counsel-projectile key bindings.

Each element is of the form \(KEY . DEF\) where KEY is either a
key sequence to bind in `projectile-command-map' or a projectile
command to remap in `projectile-mode-map', and DEF is the
counsel-projectile command to which KEY is remapped or bound."
    :type '(alist :key-type (choice (function :tag "Projectile command")
                                    key-sequence)
                  :value-type (function :tag "Counsel-projectile command"))
    :group 'counsel-projectile)

  (define-minor-mode counsel-projectile-mode
    "Toggle Counsel-Projectile mode on or off.

With a prefix argument ARG, enable the mode if ARG is positive,
and disable it otherwise.  If called from Lisp, enable the mode
if ARG is omitted or nil, and toggle it if ARG is `toggle'.

Counsel-Projectile mode turns on Projectile mode, thus enabling
all projectile key bindings, and adds the counsel-projectile key
bindings on top of them.

The counsel-projectile key bindings either remap existing
projectile commands to their counsel-projectile replacements or
bind keys to counsel-projectile commands that have no projectile
counterparts."
    :group 'counsel-projectile
    :require 'counsel-projectile
    :global t
    (cond
     (counsel-projectile-mode
      (projectile-mode)
      (dolist (binding counsel-projectile-key-bindings)
        (if (functionp (car binding))
            (define-key projectile-mode-map `[remap ,(car binding)] (cdr binding))
          (define-key projectile-command-map (car binding) (cdr binding)))))
     (t
      (dolist (binding counsel-projectile-key-bindings)
        (if (functionp (car binding))
            (define-key projectile-mode-map `[remap ,(car binding)] nil)
          (define-key projectile-command-map (car binding) nil)))
      (projectile-mode -1))))

  :init

  (counsel-projectile-mode +1)

  :config

  ;; Sort files using `prescient', instead of just showing them in
  ;; lexicographic order.
  (setq counsel-projectile-sort-files t))

(defun radian--advice-find-file-create-directories
    (find-file filename &rest args)
  "Automatically create and delete parent directories of new files.
This advice automatically creates the parent directory (or directories) of
the file being visited, if necessary. It also sets a buffer-local
variable so that the user will be prompted to delete the newly
created directories if they kill the buffer without saving it.

This advice has no effect for remote files.

This is an `:around' advice for `find-file' and similar
functions."
  (if (file-remote-p filename)
      (apply find-file filename args)
    (let ((orig-filename filename)
          ;; For relative paths where none of the named parent
          ;; directories exist, we might get a nil from
          ;; `file-name-directory' below, which would be bad. Thus we
          ;; expand the path fully.
          (filename (expand-file-name filename))
          ;; The variable `dirs-to-delete' is a list of the
          ;; directories that will be automatically created by
          ;; `make-directory'. We will want to offer to delete these
          ;; directories if the user kills the buffer without saving
          ;; it.
          (dirs-to-delete ()))
      ;; If the file already exists, we don't need to worry about
      ;; creating any directories.
      (unless (file-exists-p filename)
        ;; It's easy to figure out how to invoke `make-directory',
        ;; because it will automatically create all parent
        ;; directories. We just need to ask for the directory
        ;; immediately containing the file to be created.
        (let* ((dir-to-create (file-name-directory filename))
               ;; However, to find the exact set of directories that
               ;; might need to be deleted afterward, we need to
               ;; iterate upward through the directory tree until we
               ;; find a directory that already exists, starting at
               ;; the directory containing the new file.
               (current-dir dir-to-create))
          ;; If the directory containing the new file already exists,
          ;; nothing needs to be created, and therefore nothing needs
          ;; to be destroyed, either.
          (while (not (file-exists-p current-dir))
            ;; Otherwise, we'll add that directory onto the list of
            ;; directories that are going to be created.
            (push current-dir dirs-to-delete)
            ;; Now we iterate upwards one directory. The
            ;; `directory-file-name' function removes the trailing
            ;; slash of the current directory, so that it is viewed as
            ;; a file, and then the `file-name-directory' function
            ;; returns the directory component in that path (which
            ;; means the parent directory).
            (setq current-dir (file-name-directory
                               (directory-file-name current-dir))))
          ;; Only bother trying to create a directory if one does not
          ;; already exist.
          (unless (file-exists-p dir-to-create)
            ;; Make the necessary directory and its parents.
            (make-directory dir-to-create 'parents))))
      ;; Call the original `find-file', now that the directory
      ;; containing the file to found exists. We make sure to preserve
      ;; the return value, so as not to mess up any commands relying
      ;; on it.
      (prog1 (apply find-file orig-filename args)
        ;; If there are directories we want to offer to delete later,
        ;; we have more to do.
        (when dirs-to-delete
          ;; Since we already called `find-file', we're now in the
          ;; buffer for the new file. That means we can transfer the
          ;; list of directories to possibly delete later into a
          ;; buffer-local variable. But we pushed new entries onto the
          ;; beginning of `dirs-to-delete', so now we have to reverse
          ;; it (in order to later offer to delete directories from
          ;; innermost to outermost).
          (setq-local radian--dirs-to-delete (reverse dirs-to-delete))
          ;; Now we add a buffer-local hook to offer to delete those
          ;; directories when the buffer is killed, but only if it's
          ;; appropriate to do so (for instance, only if the
          ;; directories still exist and the file still doesn't
          ;; exist).
          (add-hook 'kill-buffer-hook
                    #'radian--kill-buffer-delete-directory-if-appropriate
                    'append 'local)
          ;; The above hook removes itself when it is run, but that
          ;; will only happen when the buffer is killed (which might
          ;; never happen). Just for cleanliness, we automatically
          ;; remove it when the buffer is saved. This hook also
          ;; removes itself when run, in addition to removing the
          ;; above hook.
          (add-hook 'after-save-hook
                    #'radian--remove-kill-buffer-delete-directory-hook
                    'append 'local))))))

(defun radian--kill-buffer-delete-directory-if-appropriate ()
  "Delete parent directories if appropriate.
This is a function for `kill-buffer-hook'. If
`radian--advice-find-file-create-directories' created the
directory containing the file for the current buffer
automatically, then offer to delete it. Otherwise, do nothing.
Also clean up related hooks."
  (when (and
         ;; Stop if the local variables have been killed.
         (boundp 'radian--dirs-to-delete)
         ;; Stop if there aren't any directories to delete (shouldn't
         ;; happen).
         radian--dirs-to-delete
         ;; Stop if `radian--dirs-to-delete' somehow got set to
         ;; something other than a list (shouldn't happen).
         (listp radian--dirs-to-delete)
         ;; Stop if the current buffer doesn't represent a
         ;; file (shouldn't happen).
         buffer-file-name
         ;; Stop if the buffer has been saved, so that the file
         ;; actually exists now. This might happen if the buffer were
         ;; saved without `after-save-hook' running, or if the
         ;; `find-file'-like function called was `write-file'.
         (not (file-exists-p buffer-file-name)))
    (cl-dolist (dir-to-delete radian--dirs-to-delete)
      ;; Ignore any directories that no longer exist or are malformed.
      ;; We don't return immediately if there's a nonexistent
      ;; directory, because it might still be useful to offer to
      ;; delete other (parent) directories that should be deleted. But
      ;; this is an edge case.
      (when (and (stringp dir-to-delete)
                 (file-exists-p dir-to-delete))
        ;; Only delete a directory if the user is OK with it.
        (if (y-or-n-p (format "Also delete directory `%s'? "
                              ;; The `directory-file-name' function
                              ;; removes the trailing slash.
                              (directory-file-name dir-to-delete)))
            (delete-directory dir-to-delete)
          ;; If the user doesn't want to delete a directory, then they
          ;; obviously don't want to delete any of its parent
          ;; directories, either.
          (cl-return)))))
  ;; It shouldn't be necessary to remove this hook, since the buffer
  ;; is getting killed anyway, but just in case...
  (radian--remove-kill-buffer-delete-directory-hook))

(defun radian--remove-kill-buffer-delete-directory-hook ()
  "Clean up directory-deletion hooks, if necessary.
This is a function for `after-save-hook'. Remove
`radian--kill-buffer-delete-directory-if-appropriate' from
`kill-buffer-hook', and also remove this function from
`after-save-hook'."
  (remove-hook 'kill-buffer-hook
               #'radian--kill-buffer-delete-directory-if-appropriate
               'local)
  (remove-hook 'after-save-hook
               #'radian--remove-kill-buffer-delete-directory-hook
               'local))

(dolist (fun '(find-file           ; C-x C-f
               find-alternate-file ; C-x C-v
               write-file          ; C-x C-w
               ))
  (advice-add fun :around #'radian--advice-find-file-create-directories))

(defmacro radian-register-dotfile
    (filename &optional keybinding pretty-filename)
  "Establish functions and keybindings to open a dotfile.

The FILENAME should be a path relative to the user's home
directory. Two interactive functions are created: one to find the
file in the current window, and one to find it in another window.

If KEYBINDING is non-nil, the first function is bound to that key
sequence after it is prefixed by \"M-P e\", and the second
function is bound to the same key sequence, but prefixed instead
by \"M-P o\".

This is best demonstrated by example. Suppose FILENAME is
\".emacs.d/init.el\" and KEYBINDING is \"e i\". Then
`radian-register-dotfile' will create the interactive functions
`radian-find-init-el' and `radian-find-init-el-other-window', and
it will bind them to the key sequences \"M-P e e i\" and \"M-P o
e i\" respectively.

If PRETTY-FILENAME, a string, is non-nil, then it will be used in
place of \"init-el\" in this example. Otherwise, that string will
be generated automatically from the basename of FILENAME.

To pass something other than a literal string as FILENAME,
unquote it using a comma."
  (when (and (listp filename) (eq (car filename) '\,))
    (setq filename (eval (cadr filename))))
  (let* ((bare-filename (replace-regexp-in-string ".*/" "" filename))
         (full-filename (expand-file-name filename "~"))
         (defun-name (intern
                      (replace-regexp-in-string
                       "-+"
                       "-"
                       (concat
                        "radian-find-"
                        (or pretty-filename
                            (replace-regexp-in-string
                             "[^a-z0-9]" "-"
                             (downcase
                              bare-filename)))))))
         (defun-other-window-name
           (intern
            (concat (symbol-name defun-name)
                    "-other-window")))
         (docstring (format "Edit file %s."
                            full-filename))
         (docstring-other-window
          (format "Edit file %s, in another window."
                  full-filename))
         (defun-form `(defun ,defun-name ()
                        ,docstring
                        (interactive)
                        (when (or (file-exists-p ,full-filename)
                                  (yes-or-no-p
                                   ,(format
                                     "Does not exist, really visit %s? "
                                     (file-name-nondirectory
                                      full-filename))))
                          (find-file ,full-filename))))
         (defun-other-window-form
           `(defun ,defun-other-window-name ()
              ,docstring-other-window
              (interactive)
              (when (or (file-exists-p ,full-filename)
                        (yes-or-no-p
                         ,(format
                           "Does not exist, really visit %s? "
                           (file-name-nondirectory
                            full-filename))))
                (find-file-other-window ,full-filename))))
         (full-keybinding
          (when keybinding
            (radian-join-keys "e" keybinding)))
         (full-other-window-keybinding
          (radian-join-keys "o" keybinding)))
    `(progn
       ,defun-form
       ,defun-other-window-form
       ,@(when full-keybinding
           `((radian-bind-key ,full-keybinding #',defun-name)))
       ,@(when full-other-window-keybinding
           `((radian-bind-key
              ,full-other-window-keybinding
              #',defun-other-window-name)))
       ;; Return the symbols for the two functions defined.
       (list ',defun-name ',defun-other-window-name))))

;; Now we register shortcuts to files relevant to Radian.

(radian-register-dotfile ,radian-directory "r a" "radian-repo")

;; Emacs
(radian-register-dotfile
 ,(expand-file-name "init.el" user-emacs-directory)
 "e i")
(radian-register-dotfile
 ,(expand-file-name "emacs/radian.el" radian-directory)
 "e r")
(radian-register-dotfile
 ,(expand-file-name "straight/versions/radian.el" user-emacs-directory)
 "e v" "radian-versions-el")
(radian-register-dotfile
 ,(expand-file-name "init.local.el" user-emacs-directory) "e l")
(radian-register-dotfile
 ,(expand-file-name "straight/versions/radian-local.el" user-emacs-directory)
 "e V" "radian-local-versions-el")

;; Git
(radian-register-dotfile ".gitconfig" "g c")
(radian-register-dotfile ".gitexclude" "g e")
(radian-register-dotfile ".gitconfig.local" "g l")

;; Leiningen
(radian-register-dotfile ".lein/profiles.clj" "l p")

;; Shell
(radian-register-dotfile ".profile" "p r")
(radian-register-dotfile ".profile.local" "p l")

;; Tmux
(radian-register-dotfile ".tmux.conf" "t c")
(radian-register-dotfile ".tmux.local.conf" "t l")

;; Zsh
(radian-register-dotfile ".zshrc" "z r")
(radian-register-dotfile ".zshrc.local" "z l")

;;; Saving files

;; Don't make backup files.
(setq make-backup-files nil)

;; Don't make autosave files.
(setq auto-save-default nil)

;; Don't make lockfiles.
(setq create-lockfiles nil)

;;; Editing
;;;; Text formatting

;; When region is active, make `capitalize-word' and friends act on
;; it.
(bind-key "M-c" #'capitalize-dwim)
(bind-key "M-l" #'downcase-dwim)
(bind-key "M-u" #'upcase-dwim)

(defun radian-reverse-region-characters (beg end)
  "Reverse the characters in the region from BEG to END.
Interactively, reverse the characters in the current region."
  (interactive "*r")
  (insert
   (reverse
    (delete-and-extract-region
     beg end))))

;; When filling paragraphs, assume that sentences end with one space
;; rather than two.
(setq sentence-end-double-space nil)

;; Trigger auto-fill after punctutation characters, not just
;; whitespace.
(mapcar
 (lambda (c)
   (set-char-table-range auto-fill-chars c t))
 "!-=+]};:'\",.?")

(defun radian--auto-fill-disable ()
  "Disable `auto-fill-mode' in the current buffer."
  (auto-fill-mode -1))

(define-minor-mode radian-fix-whitespace-mode
  "Minor mode to automatically fix whitespace on save.
If enabled, then saving the buffer deletes all trailing
whitespace and ensures that the file ends with exactly one
newline."
  nil nil nil
  (if radian-fix-whitespace-mode
      (progn
        (setq require-final-newline t)
        (add-hook 'before-save-hook #'delete-trailing-whitespace nil 'local))
    (setq require-final-newline nil)
    (remove-hook 'before-save-hook #'delete-trailing-whitespace 'local)))

(define-globalized-minor-mode radian-fix-whitespace-global-mode
  radian-fix-whitespace-mode radian-fix-whitespace-mode)

(radian-fix-whitespace-global-mode +1)

(put 'radian-fix-whitespace-mode 'safe-local-variable #'booleanp)

;; Feature `whitespace' provides a minor mode for highlighting
;; whitespace in various special ways.
(use-feature whitespace
  :init

  (define-minor-mode radian-highlight-long-lines-mode
    "Minor mode for highlighting long lines."
    nil nil nil
    (if radian-highlight-long-lines-mode
        (progn
          (setq-local whitespace-style '(face lines-tail))
          (setq-local whitespace-line-column 79)
          (whitespace-mode +1))
      (whitespace-mode -1)
      (kill-local-variable 'whitespace-style)
      (kill-local-variable 'whitespace-line-column)))

  :blackout t)

;; Feature `outline' provides major and minor modes for collapsing
;; sections of a buffer into an outline-like format.
(use-feature outline
  :demand t
  :config

  (define-globalized-minor-mode global-outline-minor-mode
    outline-minor-mode outline-minor-mode)

  (global-outline-minor-mode +1)

  :blackout outline-minor-mode)

;;;; Kill and yank

(radian-defadvice radian--advice-stop-kill-at-whitespace
    (kill-line &rest args)
  :around kill-line
  "Prevent `kill-line' from killing through whitespace to a newline.
This affects the case where you press \\[kill-line] when point is
followed by some whitespace and then a newline. Without this
advice, \\[kill-line] will kill both the whitespace and the
newline, which is inconsistent with its behavior when the
whitespace is replaced with non-whitespace. With this advice,
\\[kill-line] will kill just the whitespace, and another
invocation will kill the newline."
  (let ((show-trailing-whitespace t))
    (apply kill-line args)))

;; Eliminate duplicates in the kill ring. That is, if you kill the
;; same thing twice, you won't have to use M-y twice to get past it to
;; older entries in the kill ring.
(setq kill-do-not-save-duplicates t)

(radian-defadvice radian--advice-disallow-password-copying (func &rest args)
  :around read-passwd
  "Don't allow copying a password to the kill ring."
  (cl-letf (((symbol-function #'kill-new) #'ignore)
            ((symbol-function #'kill-append) #'ignore))
    (apply func args)))

;; Feature `delsel' provides an alternative behavior for certain
;; actions when you have a selection active. Namely: if you start
;; typing when you have something selected, then the selection will be
;; deleted; and if you press DEL while you have something selected, it
;; will be deleted rather than killed. (Otherwise, in both cases the
;; selection is deselected and the normal function of the key is
;; performed.)
(use-feature delsel
  :demand t
  :config

  (delete-selection-mode +1))

;;;; Undo/redo

;; Feature `warnings' allows us to enable and disable warnings.
(use-feature warnings
  :config

  ;; Ignore the warning we get when a huge buffer is reverted and the
  ;; undo information is too large to be recorded.
  (add-to-list 'warning-suppress-log-types '(undo discard-info)))

;; Package `undo-tree' replaces the default Emacs undo system, which
;; is poorly designed and hard to use, with a much more powerful
;; tree-based system. In basic usage, you don't even have to think
;; about the tree, because it acts like a conventional undo/redo
;; system. Bindings are C-/, M-/, and C-x u.
(use-package undo-tree
  :demand t
  :bind (;; By default, `undo' (and by extension `undo-tree-undo') is
         ;; bound to C-_ and C-/, and `undo-tree-redo' is bound to
         ;; M-_. It's logical to also bind M-/ to `undo-tree-redo'.
         ;; This overrides the default binding of M-/, which is to
         ;; `dabbrev-expand'.
         :map undo-tree-map
         ("M-/" . undo-tree-redo))
  :config

  (global-undo-tree-mode +1)

  (radian-defadvice radian--advice-suppress-undo-tree-buffer-modified-message
      (undo-tree-load-history &rest args)
    :around undo-tree-load-history
    "Suppress the annoying message saying undo history could not be loaded.
Normally, this message is printed when undo history could not be
loaded since the file was changed outside of Emacs."
    (let ((inhibit-message t))
      (apply undo-tree-load-history args)))

  ;; Disable undo-in-region. It sounds like a cool feature, but
  ;; unfortunately the implementation is very buggy and usually causes
  ;; you to lose your undo history if you use it by accident.
  (setq undo-tree-enable-undo-in-region nil)

  :blackout t)

;;;; Navigation

;; Feature `subword' provides a minor mode which causes the
;; `forward-word' and `backward-word' commands to stop at
;; capitalization changes within a word, so that you can step through
;; the components of CamelCase symbols one at a time.
(use-feature subword
  :demand t
  :config

  (global-subword-mode +1)

  :blackout t)

(radian-defadvice radian--advice-allow-unpopping-mark
    (set-mark-command &optional arg)
  :around set-mark-command
  "Allow \\[set-mark-command] to step in reverse.
If a negative prefix argument is given (like
\\[negative-argument] \\[set-mark-command]), then it will step in
the reverse direction from \\[universal-argument]
\\[set-mark-command]."
  ;; Based on https://stackoverflow.com/a/14539202/3538165.
  (interactive "P")
  (if (< (prefix-numeric-value arg) 0)
      ;; If we don't have any marks set, no-op.
      (when mark-ring
        ;; I can't remember how this code works. Sorry.
        (setq mark-ring (cons (copy-marker (mark-marker)) mark-ring))
        (set-marker (mark-marker) (car (last mark-ring)) (current-buffer))
        (when (null (mark t)) (ding))
        (setq mark-ring (nbutlast mark-ring))
        (goto-char (marker-position (car (last mark-ring)))))
    ;; If no prefix argument, or prefix argument is nonnegative, defer
    ;; to the original behavior.
    (funcall set-mark-command arg)))

(radian-defadvice radian--advice-allow-unpopping-global-mark
    (pop-global-mark &optional arg)
  :around pop-global-mark
  "Allow \\[pop-global-mark] to step in reverse.
If a negative prefix argument is given (like
\\[negative-argument] \\[pop-global-mark]), then it will step in
the reverse direction from \\[pop-global-mark]."
  (interactive "P")
  (if arg
      ;; Tweaked from the implementation of `pop-global-mark'.
      (progn
        (or global-mark-ring
            (error "No global mark set"))
        ;; We need to do this earlier than `pop-global-mark' does the
        ;; corresponding action in order to properly undo its
        ;; behavior.
        (setq global-mark-ring (nconc (list (car (last global-mark-ring)))
                                      (butlast global-mark-ring)))
        (while (and global-mark-ring (not (marker-buffer (car (last global-mark-ring)))))
          (setq global-mark-ring (butlast global-mark-ring)))
        (let* ((marker (car (last global-mark-ring)))
               (buffer (marker-buffer marker))
               (position (marker-position marker)))
          (set-buffer buffer)
          (or (and (>= position (point-min))
                   (<= position (point-max)))
              (if widen-automatically
                  (widen)
                (error "Global mark position is outside accessible part of buffer")))
          (goto-char position)
          (switch-to-buffer buffer)))
    (funcall pop-global-mark)))

;; Feature `bookmark' provides a way to mark places in a buffer. I
;; don't use it, but some other packages do.
(use-feature bookmark
  :config

  (radian-defadvice radian--advice-bookmark-silence (&rest _)
    :override bookmark-maybe-message
    "Silence useless messages from bookmark.el."))

;;;; Find and replace

;; Package `visual-regexp' provides an alternate version of
;; `query-replace' which highlights matches and replacements as you
;; type.
(use-package visual-regexp
  :bind (("M-%" . vr/query-replace)))

;; Package `visual-regexp-steroids' allows `visual-regexp' to use
;; regexp engines other than Emacs'; for example, Python or Perl
;; regexps.
(use-package visual-regexp-steroids
  :demand t
  :after visual-regexp
  :config

  ;; Use Emacs-style regular expressions by default, instead of
  ;; Python-style.
  (setq vr/engine 'emacs))

;; Feature `isearch' provides a basic and fast mechanism for jumping
;; forward or backward to occurrences of a given search string.
(use-feature isearch
  :config

  ;; Eliminate the 0.25s idle delay for isearch highlighting, as in my
  ;; opinion it usually produces a rather disjointed and distracting
  ;; UX.
  (setq isearch-lazy-highlight-initial-delay 0))

;; Package `swiper' provides an alternative to `isearch' which instead
;; uses `ivy' to display and select from the results.
(use-package swiper
  :bind (("C-s" . swiper)
         ("C-r" . swiper))
  :config

  ;; Use only one color for subgroups in Swiper highlighting.
  (setq swiper-faces '(swiper-match-face-1
                       swiper-match-face-2
                       swiper-match-face-2
                       swiper-match-face-2)))

;;; Electricity: automatic things
;;;; Autorevert

;; On macOS, Emacs has a nice keybinding to revert the current buffer.
;; On other platforms such a binding is missing; we re-add it here.
(bind-key "s-u" #'revert-buffer)

;; Feature `autorevert' allows the use of file-watchers or polling in
;; order to detect when the file visited by a buffer has changed, and
;; optionally reverting the buffer to match the file (unless it has
;; unsaved changes).
(use-feature autorevert
  :defer 2
  :init

  (defun radian--autorevert-silence ()
    "Silence messages from `auto-revert-mode' in the current buffer."
    (setq-local auto-revert-verbose nil))

  :config/el-patch

  (defun auto-revert-buffers ()
    (el-patch-concat
      "Revert buffers as specified by Auto-Revert and Global Auto-Revert Mode.

Should `global-auto-revert-mode' be active all file buffers are checked.

Should `auto-revert-mode' be active in some buffers, those buffers
are checked.

Non-file buffers that have a custom `revert-buffer-function' and
`buffer-stale-function' are reverted either when Auto-Revert
Mode is active in that buffer, or when the variable
`global-auto-revert-non-file-buffers' is non-nil and Global
Auto-Revert Mode is active.

This function stops whenever there is user input.  The buffers not
checked are stored in the variable `auto-revert-remaining-buffers'.

To avoid starvation, the buffers in `auto-revert-remaining-buffers'
are checked first the next time this function is called.

This function is also responsible for removing buffers no longer in
Auto-Revert Mode from `auto-revert-buffer-list', and for canceling
the timer when no buffers need to be checked."
      (el-patch-add
        "\n\nOnly currently displayed buffers are reverted."))

    (setq auto-revert-buffers-counter
          (1+ auto-revert-buffers-counter))

    (save-match-data
      (let ((bufs (el-patch-wrap 2
                    (cl-remove-if-not
                     #'get-buffer-window
                     (if global-auto-revert-mode
                         (buffer-list)
                       auto-revert-buffer-list))))
            remaining new)
        ;; Partition `bufs' into two halves depending on whether or not
        ;; the buffers are in `auto-revert-remaining-buffers'.  The two
        ;; halves are then re-joined with the "remaining" buffers at the
        ;; head of the list.
        (dolist (buf auto-revert-remaining-buffers)
          (if (memq buf bufs)
              (push buf remaining)))
        (dolist (buf bufs)
          (if (not (memq buf remaining))
              (push buf new)))
        (setq bufs (nreverse (nconc new remaining)))
        (while (and bufs
                    (not (and auto-revert-stop-on-user-input
                              (input-pending-p))))
          (let ((buf (car bufs)))
            (with-current-buffer buf
              (if (buffer-live-p buf)
                  (progn
                    ;; Test if someone has turned off Auto-Revert Mode
                    ;; in a non-standard way, for example by changing
                    ;; major mode.
                    (if (and (not auto-revert-mode)
                             (not auto-revert-tail-mode)
                             (memq buf auto-revert-buffer-list))
                        (auto-revert-remove-current-buffer))
                    (when (auto-revert-active-p)
                      ;; Enable file notification.
                      (when (and auto-revert-use-notify
                                 (not auto-revert-notify-watch-descriptor))
                        (auto-revert-notify-add-watch))
                      (auto-revert-handler)))
                ;; Remove dead buffer from `auto-revert-buffer-list'.
                (auto-revert-remove-current-buffer))))
          (setq bufs (cdr bufs)))
        (setq auto-revert-remaining-buffers bufs)
        ;; Check if we should cancel the timer.
        (when (and (not global-auto-revert-mode)
                   (null auto-revert-buffer-list))
          (cancel-timer auto-revert-timer)
          (setq auto-revert-timer nil)))))

  :config

  ;; Turn the delay on auto-reloading from 5 seconds down to 1 second.
  ;; We have to do this before turning on `auto-revert-mode' for the
  ;; change to take effect. (Note that if we set this variable using
  ;; `customize-set-variable', all it does is toggle the mode off and
  ;; on again to make the change take effect, so that way is dumb.)
  (setq auto-revert-interval 1)

  (global-auto-revert-mode +1)

  ;; Auto-revert all buffers, not only file-visiting buffers. The
  ;; docstring warns about potential performance problems but this
  ;; should not be an issue since we only revert visible buffers.
  (setq global-auto-revert-non-file-buffers t)

  ;; Since we automatically revert all visible buffers after one
  ;; second, there's no point in asking the user whether or not they
  ;; want to do it when they find a file. This disables that prompt.
  (setq revert-without-query '(".*"))

  :blackout auto-revert-mode)

;;;; Automatic delimiter pairing

;; Package `smartparens' provides an API for manipulating paired
;; delimiters of many different types, as well as interactive commands
;; and keybindings for operating on paired delimiters at the
;; s-expression level. It provides a Paredit compatibility layer.
(use-package smartparens
  :demand t
  :config

  ;; Load the default pair definitions for Smartparens.
  (require 'smartparens-config)

  ;; Enable Smartparens functionality in all buffers.
  (smartparens-global-mode +1)

  ;; When in Paredit emulation mode, Smartparens binds M-( to wrap the
  ;; following s-expression in round parentheses. By analogy, we
  ;; should bind M-[ to wrap the following s-expression in square
  ;; brackets. However, this breaks escape sequences in the terminal,
  ;; so it may be controversial upstream. We only enable the
  ;; keybinding in windowed mode.
  (when (display-graphic-p)
    (setf (map-elt sp-paredit-bindings "M-[") #'sp-wrap-square))

  ;; Set up keybindings for s-expression navigation and manipulation
  ;; in the style of Paredit.
  (sp-use-paredit-bindings)

  ;; Highlight matching delimiters.
  (show-smartparens-global-mode +1)

  ;; Prevent all transient highlighting of inserted pairs.
  (setq sp-highlight-pair-overlay nil)
  (setq sp-highlight-wrap-overlay nil)
  (setq sp-highlight-wrap-tag-overlay nil)

  ;; Don't disable autoskip when point moves backwards. (This lets you
  ;; open a sexp, type some things, delete some things, etc., and then
  ;; type over the closing delimiter as long as you didn't leave the
  ;; sexp entirely.)
  (setq sp-cancel-autoskip-on-backward-movement nil)

  ;; Disable Smartparens in Org-related modes, since the keybindings
  ;; conflict.
  (add-to-list 'sp-ignore-modes-list #'org-mode)
  (add-to-list 'sp-ignore-modes-list #'org-agenda-mode)

  ;; Make C-k kill the sexp following point in Lisp modes, instead of
  ;; just the current line.
  (bind-key [remap kill-line] #'sp-kill-hybrid-sexp smartparens-mode-map
            (apply #'derived-mode-p sp-lisp-modes))

  ;; When pressing RET after a newly entered pair, add an extra
  ;; newline and indent. See
  ;; https://github.com/Fuco1/smartparens/issues/80#issuecomment-18910312.
  ;;
  ;; What is currently here is to be considered a hack.

  (defun radian--smartparens-indent-new-pair (&rest _)
    "Insert an extra newline after point, and reindent."
    (newline)
    (indent-according-to-mode)
    (forward-line -1)
    (indent-according-to-mode))

  ;; Smartparens is broken in `cc-mode' as of Emacs 27. See
  ;; <https://github.com/Fuco1/smartparens/issues/963>.
  (when (version<= "27" emacs-version)
    (dolist (fun '(c-electric-paren c-electric-brace))
      (add-to-list 'sp--special-self-insert-commands fun)))

  (dolist (mode '(c-mode c++-mode css-mode objc-mode java-mode
                         js2-mode json-mode lua-mode
                         python-mode sh-mode web-mode go-mode
                         protobuf-mode))
    (sp-local-pair mode "{" nil :post-handlers
                   '((radian--smartparens-indent-new-pair "RET")
                     (radian--smartparens-indent-new-pair "<return>"))))

  (dolist (mode '(js2-mode json-mode python-mode web-mode))
    (sp-local-pair mode "[" nil :post-handlers
                   '((radian--smartparens-indent-new-pair "RET")
                     (radian--smartparens-indent-new-pair "<return>"))))

  (dolist (mode '(python-mode sh-mode js2-mode lua-mode go-mode))
    (sp-local-pair mode "(" nil :post-handlers
                   '((radian--smartparens-indent-new-pair "RET")
                     (radian--smartparens-indent-new-pair "<return>"))))

  (dolist (mode '(python-mode))
    (sp-local-pair mode "\"\"\"" "\"\"\"" :post-handlers
                   '((radian--smartparens-indent-new-pair "RET")
                     (radian--smartparens-indent-new-pair "<return>"))))

  ;; Work around https://github.com/Fuco1/smartparens/issues/783.
  (setq sp-escape-quotes-after-insert nil)

  :blackout t)

;;;; Snippet expansion

;; Feature `abbrev' provides functionality for expanding user-defined
;; abbreviations. We prefer to use `yasnippet' instead, though.
(use-feature abbrev
  :blackout t)

;; Package `yasnippet' allows the expansion of user-defined
;; abbreviations into fillable templates. It is also used by
;; `clj-refactor' for some of its refactorings.
(use-package yasnippet
  :bind (:map yas-minor-mode-map

              ;; Disable TAB from expanding snippets, as I don't use it and
              ;; it's annoying.
              ("TAB" . nil)
              ("<tab>" . nil))
  :config

  ;; Reduce verbosity. The default value is 3. Bumping it down to 2
  ;; eliminates a message about successful snippet lazy-loading setup
  ;; on every(!) Emacs init. Errors should still be shown.
  (setq yas-verbosity 2)

  ;; Make it so that Company's keymap overrides Yasnippet's keymap
  ;; when a snippet is active. This way, you can TAB to complete a
  ;; suggestion for the current field in a snippet, and then TAB to
  ;; move to the next field. Plus, C-g will dismiss the Company
  ;; completions menu rather than cancelling the snippet and moving
  ;; the cursor while leaving the completions menu on-screen in the
  ;; same location.
  (use-feature company
    :config

    ;; This function translates the "event types" I get from
    ;; `map-keymap' into things that I can pass to `lookup-key' and
    ;; `define-key'. It's a hack, and I'd like to find a built-in
    ;; function that accomplishes the same thing while taking care of
    ;; any edge cases I might have missed in this ad-hoc solution.
    (defun radian--yasnippet-normalize-event (event)
      "This function is a complete hack, do not use.
But in principle, it translates what we get from `map-keymap'
into what `lookup-key' and `define-key' want."
      (if (vectorp event)
          event
        (vector event)))

    ;; Here we define a hybrid keymap that delegates first to
    ;; `company-active-map' and then to `yas-keymap'.
    (defvar radian--yasnippet-then-company-keymap
      ;; It starts out as a copy of `yas-keymap', and then we
      ;; merge in all of the bindings from `company-active-map'.
      (let ((keymap (copy-keymap yas-keymap)))
        (map-keymap
         (lambda (event company-cmd)
           (let* ((event (radian--yasnippet-normalize-event event))
                  (yas-cmd (lookup-key yas-keymap event)))
             ;; Here we use an extended menu item with the
             ;; `:filter' option, which allows us to dynamically
             ;; decide which command we want to run when a key is
             ;; pressed.
             (define-key keymap event
               `(menu-item
                 nil ,company-cmd :filter
                 (lambda (cmd)
                   ;; There doesn't seem to be any obvious
                   ;; function from Company to tell whether or not
                   ;; a completion is in progress (à la
                   ;; `company-explicit-action-p'), so I just
                   ;; check whether or not `company-my-keymap' is
                   ;; defined, which seems to be good enough.
                   (if company-my-keymap
                       ',company-cmd
                     ',yas-cmd))))))
         company-active-map)
        keymap)
      "Keymap which delegates to both `company-active-map' and `yas-keymap'.
The bindings in `company-active-map' only apply if Company is
currently active.")

    (radian-defadvice radian--advice-company-overrides-yasnippet
        (yas--make-control-overlay &rest args)
      :around yas--make-control-overlay
      "Allow `company' keybindings to override those of `yasnippet'."
      ;; The function `yas--make-control-overlay' uses the current
      ;; value of `yas-keymap' to build the Yasnippet overlay, so to
      ;; override the Yasnippet keymap we only need to dynamically
      ;; rebind `yas-keymap' for the duration of that function.
      (let ((yas-keymap radian--yasnippet-then-company-keymap))
        (apply yas--make-control-overlay args))))

  :blackout yas-minor-mode)

;;; IDE features
;;;; Virtual environments
;;;;; Python

;; Package `pyvenv' provides functions for activating and deactivating
;; Python virtualenvs within Emacs.
(use-package pyvenv)

;;;; Language servers

;; Package `lsp-mode' is an Emacs client for the Language Server
;; Protocol <https://langserver.org/>. It is where we get all of our
;; information for completions, definition location, documentation,
;; and so on.
(use-package lsp-mode
  :init

  (radian-defhook radian--lsp-enable ()
    prog-mode-hook
    "Enable `lsp-mode' for most programming modes."
    (unless (derived-mode-p
             ;; `lsp-mode' doesn't support Elisp, so let's avoid
             ;; triggering the autoload just for checking that, yes,
             ;; there's nothing to do for the *scratch* buffer.
             #'emacs-lisp-mode
             ;; `go-mode' and LSP are a dumpster fire right now.
             #'go-mode
             ;; Disable for modes that we currently use a specialized
             ;; framework for, until they are phased out in favor of
             ;; LSP.
             #'js2-mode
             #'python-mode
             #'ruby-mode
             #'rust-mode
             #'typescript-mode)
      (lsp)))

  :config

  ;; We use Flycheck, not Flymake.
  (setq lsp-prefer-flymake nil)

  (defun radian--advice-lsp-mode-silence (format &rest _)
    "Silence needless diagnostic messages from `lsp-mode'.

This is a `:before-until' advice for `lsp--warn' and `lsp--info'."
    (member format '("No LSP server for %s."
                     "Connected to %s.")))

  (dolist (fun '(lsp--warn lsp--info))
    (advice-add fun :before-until #'radian--advice-lsp-mode-silence))

  ;; If we don't disable this, we get a warning about YASnippet not
  ;; being available, even though it is. I don't use YASnippet anyway,
  ;; so don't bother with it.
  (setq lsp-enable-snippet nil))

;;;; Indentation

;; Don't use tabs for indentation. Use only spaces. Frankly, the fact
;; that `indent-tabs-mode' is even *available* as an *option* disgusts
;; me, much less the fact that it's *enabled* by default (meaning that
;; *both* tabs and spaces are used at the same time).
(setq-default indent-tabs-mode nil)

(defun radian-indent-defun ()
  "Indent the surrounding defun."
  (interactive)
  (save-excursion
    (when (beginning-of-defun)
      (let ((beginning (point)))
        (end-of-defun)
        (let ((end (point)))
          (let ((inhibit-message t)
                (message-log-max nil))
            (indent-region beginning end)))))))

(bind-key* "C-M-q" #'radian-indent-defun)

;;;; Autocompletion

;; Package `company' provides an in-buffer autocompletion framework.
;; It allows for packages to define backends that supply completion
;; candidates, as well as optional documentation and source code. Then
;; Company allows for multiple frontends to display the candidates,
;; such as a tooltip menu. Company stands for "Complete Anything".
(use-package company
  :defer 3
  :init

  (defvar radian--company-backends-global
    '(company-capf
      company-files
      (company-dabbrev-code company-keywords)
      company-dabbrev)
    "Values for `company-backends' used everywhere.
If `company-backends' is overridden by Radian, then these
backends will still be included.")

  :bind (;; Remap the standard Emacs keybindings for invoking
         ;; completion to instead use Company. You might think this
         ;; could be put in the `:bind*' declaration below, but it
         ;; seems that `bind-key*' does not work with remappings.
         ([remap completion-at-point] . company-manual-begin)
         ([remap complete-symbol] . company-manual-begin)

         ;; The following are keybindings that take effect whenever
         ;; the completions menu is visible, even if the user has not
         ;; explicitly interacted with Company.

         :map company-active-map

         ;; Make TAB always complete the current selection, instead of
         ;; only completing a common prefix.
         ("<tab>" . company-complete-selection)
         ("TAB" . company-complete-selection)

         ;; The following are keybindings that only take effect if the
         ;; user has explicitly interacted with Company. Note that
         ;; `:map' from above is "sticky", and applies also below: see
         ;; https://github.com/jwiegley/use-package/issues/334#issuecomment-349473819.

         :filter (company-explicit-action-p)

         ;; Make RET trigger a completion if and only if the user has
         ;; explicitly interacted with Company, instead of always
         ;; doing so.
         ("<return>" . company-complete-selection)
         ("RET" . company-complete-selection)

         ;; We then make <up> and <down> abort the completions menu
         ;; unless the user has interacted explicitly. Note that we
         ;; use `company-select-previous' instead of
         ;; `company-select-previous-or-abort'. I think the former
         ;; makes more sense since the general idea of this `company'
         ;; configuration is to decide whether or not to steal
         ;; keypresses based on whether the user has explicitly
         ;; interacted with `company', not based on the number of
         ;; candidates.
         ;;
         ;; Note that M-p and M-n work regardless of whether explicit
         ;; interaction has happened yet, and note also that M-TAB
         ;; when the completions menu is open counts as an
         ;; interaction.
         ("<up>" . company-select-previous)
         ("<down>" . company-select-next))

  :bind* (;; The default keybinding for `completion-at-point' and
          ;; `complete-symbol' is M-TAB or equivalently C-M-i. We
          ;; already remapped those bindings to `company-manual-begin'
          ;; above. Here we make sure that they definitely invoke
          ;; `company-manual-begin' even if a minor mode binds M-TAB
          ;; directly.
          ("M-TAB" . company-manual-begin))

  :config

  ;; Always display the entire suggestion list onscreen, placing it
  ;; above the cursor if necessary.
  (setq company-tooltip-minimum company-tooltip-limit)

  ;; Always display suggestions in the tooltip, even if there is only
  ;; one. Also, don't display metadata in the echo area. (This
  ;; conflicts with ElDoc.)
  (setq company-frontends '(company-pseudo-tooltip-frontend))

  ;; Show quick-reference numbers in the tooltip. (Select a completion
  ;; with M-1 through M-0.)
  (setq company-show-numbers t)

  ;; Prevent non-matching input (which will dismiss the completions
  ;; menu), but only if the user interacts explicitly with Company.
  (setq company-require-match #'company-explicit-action-p)

  ;; Company appears to override our settings in `company-active-map'
  ;; based on `company-auto-complete-chars'. Turning it off ensures we
  ;; have full control.
  (setq company-auto-complete-chars nil)

  ;; Only search the current buffer to get suggestions for
  ;; `company-dabbrev' (a backend that creates suggestions from text
  ;; found in your buffers). This prevents Company from causing lag
  ;; once you have a lot of buffers open.
  (setq company-dabbrev-other-buffers nil)

  ;; Make the `company-dabbrev' backend fully case-sensitive, to
  ;; improve the UX when working with domain-specific words that have
  ;; particular casing.
  (setq company-dabbrev-ignore-case nil)
  (setq company-dabbrev-downcase nil)

  ;; When candidates in the autocompletion tooltip have additional
  ;; metadata, like a type signature, align that information to the
  ;; right-hand side. This usually makes it look neater.
  (setq company-tooltip-align-annotations t)

  (global-company-mode +1)

  :blackout t)

;; Package `company-prescient' provides intelligent sorting and
;; filtering for candidates in Company completions.
(use-package company-prescient
  :demand t
  :after company
  :config

  ;; Use `prescient' for Company menus.
  (company-prescient-mode +1))

;; Package `company-lsp' provides a Company backend for `lsp-mode'.
;; It's configured automatically by `lsp-mode'.
(use-package company-lsp)

;;;; Definition location

;; Package `dumb-jump' provides a mechanism to jump to the definitions
;; of functions, variables, etc. in a variety of programming
;; languages. The advantage of `dumb-jump' is that it doesn't try to
;; be clever, so it "just works" instantly for dozens of languages
;; with zero configuration.
(use-package dumb-jump
  :init

  (dumb-jump-mode +1)

  :bind (:map dumb-jump-mode-map
              ("M-Q" . dumb-jump-quick-look))
  :bind* (("C-M-d" . dumb-jump-go-prompt)
          ("C-x 4 g" . dumb-jump-go-other-window)
          ("C-x 4 d" . radian-dumb-jump-go-prompt-other-window))
  :config

  (defun radian-dumb-jump-go-prompt-other-window ()
    "Like `dumb-jump-go-prompt' but use a different window."
    (interactive)
    (let ((dumb-jump-window 'other))
      (dumb-jump-go-prompt))))

;;;; Display contextual metadata

;; Feature `eldoc' provides a minor mode (enabled by default in Emacs
;; 25) which allows function signatures or other metadata to be
;; displayed in the echo area.
(use-feature eldoc
  :demand t
  :config

  ;; Always truncate ElDoc messages to one line. This prevents the
  ;; echo area from resizing itself unexpectedly when point is on a
  ;; variable with a multiline docstring.
  (setq eldoc-echo-area-use-multiline-p nil)

  ;; Original code from
  ;; https://github.com/PythonNut/emacs-config/blob/1a92a1ff1d563fa6a9d7281bbcaf85059c0c40d4/modules/config-intel.el#L130-L137,
  ;; thanks!
  (radian-defadvice radian--advice-disable-eldoc-on-flycheck
      (&rest _)
    :after-while eldoc-display-message-no-interference-p
    "Disable ElDoc when point is on a Flycheck overlay.
This prevents ElDoc and Flycheck from fighting over the echo
area."
    (not (and (bound-and-true-p flycheck-mode)
              (flycheck-overlay-errors-at (point)))))

  :blackout t)

;;;; Syntax checking and code linting

;; Package `flycheck' provides a framework for in-buffer error and
;; warning highlighting, or more generally syntax checking. It comes
;; with a large number of checkers pre-defined, and other packages
;; define more.
(use-package flycheck
  :defer 4
  :init

  (defun radian--flycheck-disable-checkers (&rest checkers)
    "Disable the given Flycheck syntax CHECKERS, symbols.
This function affects only the current buffer, and neither causes
nor requires Flycheck to be loaded."
    (unless (boundp 'flycheck-disabled-checkers)
      (setq flycheck-disabled-checkers nil))
    (make-local-variable 'flycheck-disabled-checkers)
    (dolist (checker checkers)
      (cl-pushnew checker flycheck-disabled-checkers)))

  :bind-keymap (("C-c !" . flycheck-command-map))

  :config

  (global-flycheck-mode +1)

  (dolist (name '("python" "python2" "python3"))
    (add-to-list 'safe-local-variable-values
                 `(flycheck-python-pycompile-executable . ,name)))

  ;; Run a syntax check when changing buffers, just in case you
  ;; modified some other files that impact the current one. See
  ;; https://github.com/flycheck/flycheck/pull/1308.
  (add-to-list 'flycheck-check-syntax-automatically 'idle-buffer-switch)

  ;; For the above functionality, check syntax in a buffer that you
  ;; switched to only briefly. This allows "refreshing" the syntax
  ;; check state for several buffers quickly after e.g. changing a
  ;; config file.
  (setq flycheck-buffer-switch-check-intermediate-buffers t)

  ;; Display errors in the echo area after only 0.2 seconds, not 0.9.
  (setq flycheck-display-errors-delay 0.2)

  :config

  (radian-bind-key "p" #'flycheck-previous-error)
  (radian-bind-key "n" #'flycheck-next-error)

  :blackout t)

;; Package `lsp-ui' provides Flycheck integration for `lsp-mode', as
;; well as various other UI elements that integrate with `lsp-mode'.
;; It's configured automatically by `lsp-mode'.
(use-package lsp-ui
  :bind (("C-c f" . lsp-ui-sideline-apply-code-actions))
  :config

  (radian-defadvice radian--advice-lsp-ui-apply-single-fix (orig-fun &rest args)
    :around lsp-ui-sideline-apply-code-actions
    "Apply code fix immediately if only one is possible."
    (cl-letf* ((orig-completing-read (symbol-function #'completing-read))
               ((symbol-function #'completing-read)
                (lambda (prompt collection &rest args)
                  (if (= (safe-length collection) 1)
                      (car collection)
                    (apply orig-completing-read prompt collection args)))))
      (apply orig-fun args)))

  ;; Don't show symbol definitions in the sideline. They are pretty
  ;; noisy, and there appears to currently be a bug where they prevent
  ;; Flycheck errors from being shown (the errors flash briefly and
  ;; then disappear).
  (setq lsp-ui-sideline-show-hover nil))

;;; Language support
;;;; Text-based languages

;; Feature `text-mode' provides a major mode for editing plain text.
(use-feature text-mode
  :config

  (add-hook 'text-mode-hook #'auto-fill-mode)

  (radian-defhook radian--flycheck-text-setup ()
    text-mode-hook
    "Disable some Flycheck checkers for plain text."
    (radian--flycheck-disable-checkers 'proselint)))

;;;; Lisp languages

;; Feature `lisp-mode' provides a base major mode for Lisp languages,
;; and supporting functions for dealing with Lisp code.
(use-feature lisp-mode
  :init

  (add-to-list 'safe-local-variable-values
               '(lisp-indent-function . common-lisp-indent-function)))

;;;; AppleScript
;; https://developer.apple.com/library/content/documentation/AppleScript/Conceptual/AppleScriptLangGuide/introduction/ASLR_intro.html

;; Package `apples-mode' provides a major mode for AppleScript.
(use-package apples-mode
  :mode "\\.\\(applescri\\|sc\\)pt\\'")

;;;; C, C++, Objective-C, Java
;; https://en.wikipedia.org/wiki/C_(programming_language)
;; https://en.wikipedia.org/wiki/C%2B%2B
;; https://en.wikipedia.org/wiki/Objective-C
;; https://en.wikipedia.org/wiki/Java_(programming_language)

;; Feature `cc-mode' provides major modes for C, C++, Objective-C, and
;; Java.
(use-feature cc-mode
  :config

  (radian-defadvice radian--advice-inhibit-c-submode-indicators (&rest _)
    :override c-update-modeline
    "Unconditionally inhibit CC submode indicators in the mode lighter.")

  ;; Switch to a better indentation-and-braces style. This turns the
  ;; following code:
  ;;
  ;; if (condition)
  ;;   {
  ;;     statement;
  ;;   }
  ;;
  ;; Into this:
  ;;
  ;; if (condition)
  ;; {
  ;;   statement;
  ;; }
  ;;
  ;; We do this by defining a custom style that is based on BSD, and
  ;; then overriding the indentation (which is set to 8 spaces by
  ;; default). This style is only used for languages which do not have
  ;; a more specific style set in `c-default-style'.
  (c-add-style "radian-bsd"
               '("bsd"
                 (c-basic-offset . 2)))
  (setf (map-elt c-default-style 'other) "radian-bsd")

  (put 'c-default-style 'safe-local-variable #'stringp))

;;;; Clojure
;; https://clojure.org/

;; Package `clojure-mode' provides a major mode for Clojure.
(use-package clojure-mode
  :config/el-patch

  ;; `clojure-mode' does not correctly identify the docstrings of
  ;; protocol methods as docstrings, and as such electric indentation
  ;; does not work for them. Additionally, when you hack a
  ;; clojure.core function, such as defonce or defrecord, to provide
  ;; docstring functionality, those docstrings are (perhaps rightly,
  ;; but annoyingly) not recognized as docstrings either. However,
  ;; there is an easy way to get electric indentation working for all
  ;; potential docstrings: simply tell `clojure-mode' that *all*
  ;; strings are docstrings. This will not change the font locking,
  ;; because for some weird reason `clojure-mode' determines whether
  ;; you're in a docstring by the font color instead of the other way
  ;; around. Note that this will cause electric indentation by two
  ;; spaces in *all* multiline strings, but since there are not very
  ;; many non-docstring multiline strings in Clojure this is not too
  ;; inconvenient.
  ;;
  ;; Unfortunately, `clojure-in-docstring-p' is defined as an inline
  ;; function, so after changing it, we also have to replace
  ;; `clojure-indent-line'. That is done in an advice in the
  ;; `radian-clojure-strings-as-docstrings-mode' minor mode.

  (defsubst (el-patch-swap clojure-in-docstring-p
                           radian--clojure-in-string-p)
    ()
    (el-patch-concat
      "Check whether point is in "
      (el-patch-swap "a docstring" "any type of string")
      ".")
    (let ((ppss (syntax-ppss)))
      ;; are we in a string?
      (when (nth 3 ppss)
        ;; check font lock at the start of the string
        ((el-patch-swap eq memq)
         (get-text-property (nth 8 ppss) 'face)
         (el-patch-wrap 1
           ('font-lock-string-face 'font-lock-doc-face))))))

  (defun (el-patch-swap clojure-indent-line
                        radian--advice-clojure-strings-as-docstrings)
      ()
    (el-patch-concat
      "Indent current line as Clojure code."
      (el-patch-add
        "\n\nThis is an `:override' advice for `clojure-indent-line'."))
    (if (el-patch-swap
          (clojure-in-docstring-p)
          (radian--clojure-in-string-p))
        (save-excursion
          (beginning-of-line)
          (when (and (looking-at "^\\s-*")
                     (<= (string-width (match-string-no-properties 0))
                         (string-width (clojure-docstring-fill-prefix))))
            (replace-match (clojure-docstring-fill-prefix))))
      (lisp-indent-line)))

  :config

  ;; Customize indentation like this:
  ;;
  ;; (some-function
  ;;   argument
  ;;   argument)
  ;;
  ;; (some-function argument
  ;;                argument)
  ;;
  ;; (-> foo
  ;;   thread
  ;;   thread)
  ;;
  ;; (->> foo
  ;;   thread
  ;;   thread)
  ;;
  ;; (:keyword
  ;;   map)

  (setq clojure-indent-style :align-arguments)

  ;; Ideally, we would be able to set the identation rules for *all*
  ;; keywords at the same time. But until we figure out how to do
  ;; that, we just have to deal with every keyword individually. See
  ;; https://github.com/raxod502/radian/issues/26.
  (radian-protect-macros
    (define-clojure-indent
      (-> 1)
      (->> 1)
      (:import 0)
      (:require 0)
      (:use 0)))

  (define-minor-mode radian-clojure-strings-as-docstrings-mode
    "Treat all Clojure strings as docstrings.
You want to turn this on if you want to treat strings like
docstrings even though they technically are not, and you want to
turn it off if you have multiline strings that are not
docstrings."
    nil nil nil
    (if radian-clojure-strings-as-docstrings-mode
        (advice-add #'clojure-indent-line :override
                    #'radian--advice-clojure-strings-as-docstrings)
      (advice-remove #'clojure-indent-line
                     #'radian--advice-clojure-strings-as-docstrings))))

;; Package `cider' provides integrated Clojure and ClojureScript REPLs
;; directly in Emacs, a Company backend that uses a live REPL
;; connection to retrieve completion candidates, and documentation and
;; source lookups for Clojure code.
(use-package cider
  :config

  ;; By default, any error messages that occur when CIDER is starting
  ;; up are placed in the *nrepl-server* buffer and not in the
  ;; *cider-repl* buffer. This is silly, since no-one wants to check
  ;; *nrepl-server* every time they start a REPL, and if you don't
  ;; then startup errors (including errors in anything loaded by the
  ;; :main namespace) are effectively silenced. So we copy everything
  ;; from the *nrepl-server* buffer to the *cider-repl* buffer, as
  ;; soon as the latter is available.
  ;;
  ;; Note that this does *not* help in the case of things going so
  ;; horribly wrong that the REPL can't even start. In this case you
  ;; will have to check the *nrepl-server* buffer manually. Perhaps an
  ;; error message that is visible from any buffer could be added in
  ;; future.
  ;;
  ;; Thanks to malabarba on Clojurians Slack for providing the
  ;; following code:

  (radian-defhook radian--cider-dump-nrepl-server-log ()
    cider-connected-hook
    "Copy contents of *nrepl-server* to beginning of *cider-repl*."
    (save-excursion
      (goto-char (point-min))
      (insert
       (with-current-buffer nrepl-server-buffer
         (buffer-string)))))

  ;; Use the :emacs profile defined in profiles.clj. This enables lots
  ;; of cool extra features in the REPL.
  (when (radian-managed-p "~/.lein/profiles.clj")
    (setq cider-lein-parameters "with-profile +emacs repl :headless"))

  ;; The CIDER welcome message often obscures any error messages that
  ;; the above code is supposed to be making visible. So, we need to
  ;; turn off the welcome message.
  (setq cider-repl-display-help-banner nil)

  ;; Sometimes in the CIDER REPL, when Emacs is running slowly, you
  ;; can manage to press TAB before the Company completions menu pops
  ;; up. This triggers a `completing-read', which is disorienting. So
  ;; we reset TAB to its default functionality (i.e. indent only) in
  ;; the CIDER REPL.
  (setq cider-repl-tab-command 'indent-for-tab-command)

  ;; Don't focus the cursor in the CIDER REPL once it starts. Since
  ;; the REPL takes so long to start up, especially for large
  ;; projects, you either have to wait for a minute without doing
  ;; anything or be prepared for your cursor to suddenly shift buffers
  ;; without warning sometime in the near future. This is annoying, so
  ;; turn off the behavior. For a historical perspective see [1].
  ;;
  ;; [1]: https://github.com/clojure-emacs/cider/issues/1872
  (setq cider-repl-pop-to-buffer-on-connect 'display-only)

  ;; Use figwheel-sidecar for launching ClojureScript REPLs. This
  ;; supports a fully integrated ClojureScript development experience
  ;; in Emacs, for use with e.g. [1]. The last three forms are from
  ;; the definition of `cider--cljs-repl-types'; the first two work
  ;; around [2].
  ;;
  ;; [1]: https://github.com/reagent-project/reagent-template
  ;; [2]: https://github.com/reagent-project/reagent-template/issues/132
  (setq cider-cljs-lein-repl
        "(do
  (require 'clojure.java.shell)
  (clojure.java.shell/sh \"lein\" \"clean\")
  (require 'figwheel-sidecar.repl-api)
  (figwheel-sidecar.repl-api/start-figwheel!)
  (figwheel-sidecar.repl-api/cljs-repl))")

  :blackout t)

;; Package `clj-refactor' provides automated refactoring commands for
;; Clojure code.
(use-package clj-refactor
  :init

  (radian-defhook radian--clj-refactor-enable ()
    clojure-mode-hook
    "Enable `clj-refactor' mode properly.
This means that `yas-minor-mode' also needs to be enabled, and
the `clj-refactor' keybindings need to be installed."
    (clj-refactor-mode +1)
    (yas-minor-mode +1)
    (cljr-add-keybindings-with-prefix "C-c RET"))

  :config

  ;; Make clj-refactor show its messages right away, instead of
  ;; waiting for you to do another command.

  (radian-defadvice radian--advice-clj-refactor-message-eagerly (&rest args)
    :override cljr--post-command-message
    "Make `clj-refactor' show messages right away.
Otherwise, it waits for you to do another command, and then
overwrites the message from *that* command."
    (apply #'message args))

  ;; Automatically sort project dependencies after changing them.
  (setq cljr-auto-sort-project-dependencies t)

  ;; Don't print a warning when starting a REPL outside of project
  ;; context.
  (setq cljr-suppress-no-project-warning t)

  :blackout t)

;;;; Go
;; https://golang.org/

;; Package `go-mode' provides a major mode for Go.
(use-package go-mode)

;;;; Haskell
;; https://www.haskell.org/

;; Package `haskell-mode' provides a major mode and REPL integration
;; for Haskell.
(use-package haskell-mode
  :config

  ;; Enable REPL integration.
  (add-hook 'haskell-mode-hook #'interactive-haskell-mode)

  (radian-defadvice radian--advice-haskell-fix-back-to-indentation
      (back-to-indentation)
    :around back-to-indentation
    "Fix `back-to-indentation' in `literate-haskell-mode'.
Otherwise, it just moves point to column 0, which is wrong.

This works around an upstream bug; see
https://github.com/haskell/haskell-mode/issues/1594."
    (if (derived-mode-p 'literate-haskell-mode)
        (progn
          (beginning-of-line 1)
          (when-let ((c (char-after)))
            (when (= c ? )
              (forward-char)))
          (skip-syntax-forward " " (line-end-position))
          (backward-prefix-chars))
      (funcall back-to-indentation))))

;; Feature `haskell' from package `haskell-mode' is a meta-feature
;; which includes many other features from the package, and also for
;; some reason is where `interactive-haskell-mode' is defined.
(use-feature haskell
  :blackout interactive-haskell-mode)

;; Feature `haskell-customize' from package `haskell-mode' defines the
;; user options for the package.
(use-feature haskell-customize
  :config

  ;; Disable in-buffer underlining of errors and warnings, since we
  ;; already have them from Flycheck.
  (setq haskell-process-show-overlays nil)

  ;; Work around upstream bug, see
  ;; https://github.com/haskell/haskell-mode/issues/1553.

  (setq haskell-process-args-ghci
        '("-ferror-spans" "-fshow-loaded-modules"))

  (setq haskell-process-args-cabal-repl
        '("--ghc-options=-ferror-spans -fshow-loaded-modules"))

  (setq haskell-process-args-stack-ghci
        '("--ghci-options=-ferror-spans -fshow-loaded-modules"
          "--no-build" "--no-load"))

  (setq haskell-process-args-cabal-new-repl
        '("--ghc-options=-ferror-spans -fshow-loaded-modules"))

  ;; Allow `haskell-mode' to use Stack with the global project instead
  ;; of trying to invoke GHC directly, if not inside any sort of
  ;; project.
  (setq haskell-process-type 'stack-ghci))

;; Package `hindent' provides a way to invoke the Haskell code
;; formatter of the same name as a `fill-paragraph' replacement. You
;; need to install the hindent(1) utility for this to work.
(use-package hindent
  :demand t
  :after haskell-mode
  :config

  (radian-defhook radian--hindent-enable-maybe (&optional arg)
    haskell-mode-hook
    "Enable `hindent-mode' if not in `literate-haskell-mode'.
ARG is passed to `hindent-mode' toggle function."
    ;; Don't enable `hindent-mode' in `literate-haskell-mode'. See
    ;; https://github.com/commercialhaskell/hindent/issues/496.
    (unless (derived-mode-p 'literate-haskell-mode)
      (hindent-mode arg)))

  :blackout t)

;;;; HTML
;; https://www.w3.org/TR/html5/

;; Package `web-mode' provides a major mode for HTML and related
;; templating languages (PHP, ASP, Handlebars, etc.). It replaces the
;; major mode `html-mode' which comes with Emacs.
(use-package web-mode
  ;; Unfortunately `web-mode' does not come with `auto-mode-alist'
  ;; autoloads. We have to establish them manually. This list comes
  ;; from the official website at http://web-mode.org/ as of
  ;; 2018-07-09.
  :mode (("\\.phtml\\'" . web-mode)
         ("\\.tpl\\.php\\'" . web-mode)
         ("\\.[agj]sp\\'" . web-mode)
         ("\\.as[cp]x\\'" . web-mode)
         ("\\.erb\\'" . web-mode)
         ("\\.mustache\\'" . web-mode)
         ("\\.djhtml\\'" . web-mode)
         ("\\.html?\\'" . web-mode)
         ;; My additions.
         ("\\.ejs\\'" . web-mode))
  :config

  ;; Indent by two spaces by default.
  (setq web-mode-markup-indent-offset 2)
  (setq web-mode-code-indent-offset 2)

  ;; Autocomplete </ instantly.
  (setq web-mode-enable-auto-closing t))

;;;; JavaScript
;; https://developer.mozilla.org/en-US/docs/Web/JavaScript

;; Feature `js' provides a major mode `js-mode' for JavaScript.
(use-feature js
  :config

  ;; Indent by two spaces by default.
  (setq js-indent-level 2))

;; Package `js2-mode' provides a better major mode for JavaScript. It
;; builds on the major mode `js-mode' which comes with Emacs.
(use-package js2-mode
  ;; The `js2-mode' package does not come with `auto-mode-alist'
  ;; autoloads.
  :mode (("\\.js\\'" . js2-mode)
         ("\\.jsx\\'" . js2-jsx-mode))
  :interpreter ("node" . js2-mode)
  :config

  ;; Treat shebang lines (e.g. for node) correctly.
  (setq js2-skip-preprocessor-directives t)

  ;; Replace the mode lighters. By default they are Javascript-IDE and
  ;; JSX-IDE, which are not only improperly capitalized but also
  ;; excessively wordy.
  :blackout ((js2-mode . "JavaScript")
             (js2-jsx-mode . "JSX")))

;; Package `tern' provides a static code analyzer for JavaScript. This
;; includes ElDoc and jump-to-definition out of the box.
(use-package tern
  :demand t
  :after js2-mode
  :config

  (add-hook 'js2-mode-hook #'tern-mode)

  :blackout t)

;; Package `company-tern' provides a Company backend which uses Tern.
(use-package company-tern
  :demand t
  :after (:all js2-mode company tern)
  :config

  (radian-defhook radian--company-tern-enable ()
    js2-mode-hook
    "Enable `company-tern' in the current buffer."
    (setq-local company-backends
                (cons 'company-tern radian--company-backends-global))))

;;;; Lua
;; <http://www.lua.org/>

;; Package `lua-mode' provides a major mode for Lua code.
(use-package lua-mode)

;;;; Markdown
;; https://daringfireball.net/projects/markdown/

;; Package `markdown-mode' provides a major mode for Markdown.
(use-package markdown-mode

  :mode (;; Extension used by Hugo.
         ("\\.mmark\\'" . markdown-mode))

  :bind (;; C-c C-s p is a really dumb binding, we prefer C-c C-s C-p.
         ;; Same for C-c C-s q.
         :map markdown-mode-style-map
              ("C-p" . markdown-insert-pre)
              ("C-q" . markdown-insert-blockquote))
  :config

  (radian-defhook radian--flycheck-markdown-setup ()
    markdown-mode-hook
    "Disable some Flycheck checkers for Markdown."
    (radian--flycheck-disable-checkers
     'markdown-markdownlint-cli
     'markdown-mdl
     'proselint))

  (radian-defadvice radian--disable-markdown-metadata-fontification (&rest _)
    :override markdown-match-generic-metadata
    "Prevent fontification of YAML metadata blocks in `markdown-mode'.
This prevents a mis-feature wherein if the first line of a
Markdown document has a colon in it, then it's distractingly and
usually wrongly fontified as a metadata block. See
https://github.com/jrblevin/markdown-mode/issues/328."
    (prog1 nil (goto-char (point-max)))))

;;;; Protobuf

;; Package `protobuf-mode' provides a major mode for Protobuf.
(use-package protobuf-mode)

;;;; Python
;; https://www.python.org/

;; Feature `python' provides a major mode for Python.
(use-feature python
  :config

  ;; The only consistent style.
  (setq python-fill-docstring-style 'django)

  (radian-defhook radian--python-fix-outline-mode-config ()
    python-mode-hook
    "Prevent `python-mode' from overriding `outline-minor-mode' config.
If this hook is not used, then `python-mode' will override even a
file-local setting of e.g. `outline-regexp' with its own setting."
    (kill-local-variable 'outline-regexp)
    (kill-local-variable 'outline-level)
    (kill-local-variable 'outline-heading-end-regexp))

  (radian-defhook radian--python-no-reindent-on-colon ()
    python-mode-hook
    "Don't reindent on typing a colon.
See https://emacs.stackexchange.com/a/3338/12534."
    (setq electric-indent-chars (delq ?: electric-indent-chars)))

  ;; Default to Python 3. Prefer the versioned Python binaries since
  ;; some systems stupidly make the unversioned one point at Python 2.
  (cond
   ((executable-find "python3")
    (setq python-shell-interpreter "python3"))
   ((executable-find "python2")
    (setq python-shell-interpreter "python2"))
   (t
    (setq python-shell-interpreter "python")))

  (radian-defhook radian--python-use-correct-flycheck-executables ()
    python-mode-hook
    "Use the correct Python executables for Flycheck."
    (let ((executable python-shell-interpreter))
      (save-excursion
        (save-match-data
          (when (or (looking-at "#!/usr/bin/env \\(python[^ \n]+\\)")
                    (looking-at "#!\\([^ \n]+/python[^ \n]+\\)"))
            (setq executable (substring-no-properties (match-string 1))))))
      ;; Try to compile using the appropriate version of Python for
      ;; the file.
      (setq-local flycheck-python-pycompile-executable executable)
      ;; We might be running inside a virtualenv, in which case the
      ;; modules won't be available. But calling the executables
      ;; directly will work.
      (setq-local flycheck-python-pylint-executable "pylint")
      (setq-local flycheck-python-flake8-executable "flake8"))))

;; Package `elpy' provides a language server for Python, including
;; integration with most other packages that need to draw information
;; from it (e.g. Company).
(use-package elpy
  :demand t
  :after python
  :config

  ;; Don't highlight indentation levels, as it looks rather weird.
  (setq elpy-modules (remq 'elpy-module-highlight-indentation elpy-modules))

  ;; Don't use Flymake, since we use Flycheck instead.
  (setq elpy-modules (remq 'elpy-module-flymake elpy-modules))

  ;; Use the correct version of Python.
  (setq elpy-rpc-python-command python-shell-interpreter)

  (elpy-enable)

  :blackout t)

;;;; ReST
;; http://docutils.sourceforge.net/rst.html

;; Feature `rst-mode' provides a major mode for ReST.
(use-feature rst-mode
  :config

  (radian-defhook radian--flycheck-rst-setup ()
    rst-mode-hook
    "If inside Sphinx project, disable the `rst' Flycheck checker.
This prevents it from signalling spurious errors. See also
https://github.com/flycheck/flycheck/issues/953."
    (when (locate-dominating-file default-directory "conf.py")
      (radian--flycheck-disable-checkers 'rst))))

;;;; Ruby
;; https://www.ruby-lang.org/

;; Package `robe' provides a language server for Ruby which draws
;; information for autocompletions and source code navigation from a
;; live REPL in the project context. Start it with `robe-start'.
(use-package robe
  :init

  (add-hook 'ruby-mode-hook #'robe-mode)

  :blackout t)

;; Package `ruby-electric' allows you to have Emacs insert a paired
;; "end" when you type "do", and analogously for other paired
;; keywords.
(use-package ruby-electric
  :init/el-patch

  ;; We already have paired delimiter support from Smartparens.
  ;; However, `ruby-electric' provides its own copy of this
  ;; functionality, in a less optimal way. (In particular, typing a
  ;; closing paren when your cursor is right before a closing paren
  ;; will insert another paren rather than moving through the existing
  ;; one.) Unfortunately, `ruby-electric-delimiters-alist' is defined
  ;; as a constant, so we can't customize it by setting it to nil
  ;; (actually, we can, but byte-compilation inserts the value
  ;; literally at its use sites, so this does not take effect).
  ;; Instead, we override the definition of `ruby-electric-mode-map'
  ;; to make it ignore `ruby-electric-delimiters-alist'. Also note
  ;; that we are actually doing this before `ruby-electric' is loaded.
  ;; This is so that the modification will actually affect the
  ;; definition of `ruby-electric-mode', which gets whatever value
  ;; `ruby-electric-mode-map' happens to have at definition time. (The
  ;; alternative is to also patch `ruby-electric-mode'.)

  (defvar ruby-electric-mode-map
    (let ((map (make-sparse-keymap)))
      (define-key map " " 'ruby-electric-space/return)
      (define-key map [remap delete-backward-char] 'ruby-electric-delete-backward-char)
      (define-key map [remap newline] 'ruby-electric-space/return)
      (define-key map [remap newline-and-indent] 'ruby-electric-space/return)
      (define-key map [remap electric-newline-and-maybe-indent] 'ruby-electric-space/return)
      (define-key map [remap reindent-then-newline-and-indent] 'ruby-electric-space/return)
      (el-patch-remove
        (dolist (x ruby-electric-delimiters-alist)
          (let* ((delim   (car x))
                 (plist   (cdr x))
                 (name    (plist-get plist :name))
                 (func    (plist-get plist :handler))
                 (closing (plist-get plist :closing)))
            (define-key map (char-to-string delim) func)
            (if closing
                (define-key map (char-to-string closing) 'ruby-electric-closing-char)))))
      map)
    (el-patch-concat
      "Keymap used in ruby-electric-mode"
      (el-patch-add ".\n\nThe single-character bindings have been removed.")))

  :init

  (add-hook 'ruby-mode #'ruby-electric-mode)

  :blackout t)

;;;; Rust
;; https://www.rust-lang.org/

;; Package `rust-mode' provides a major mode for Rust.
(use-package rust-mode)

;; Package `racer' provides a language server for Rust, and a Company
;; backend which uses this server to display autocompletions. Racer
;; also provides source code navigation support.
(use-package racer
  :init

  (add-hook 'rust-mode #'racer-mode)

  :blackout t)

;;;; Scheme

;; http://www.schemers.org/

;; Package `geiser' provides REPL integration for several
;; implementations of Scheme.
(use-package geiser)

;;;; Shell
;; http://pubs.opengroup.org/onlinepubs/9699919799/utilities/sh.html
;; https://www.gnu.org/software/bash/
;; http://www.zsh.org/

(use-feature sh-script
  :config/el-patch

  ;; Inhibit the "Indentation setup for shell type *sh" message.
  (defun sh-set-shell (shell &optional no-query-flag insert-flag)
    (el-patch-concat
      "Set this buffer's shell to SHELL (a string).
When used interactively, insert the proper starting #!-line,
and make the visited file executable via `executable-set-magic',
perhaps querying depending on the value of `executable-query'.

When this function is called noninteractively, INSERT-FLAG (the third
argument) controls whether to insert a #!-line and think about making
the visited file executable, and NO-QUERY-FLAG (the second argument)
controls whether to query about making the visited file executable.

Calls the value of `sh-set-shell-hook' if set.

Shell script files can cause this function be called automatically
when the file is visited by having a `sh-shell' file-local variable
whose value is the shell name (don't quote it)."
      (el-patch-add
        "\n\nThis function does not print superfluous messages."))
    (interactive (list (completing-read
                        (format "Shell (default %s): "
                                sh-shell-file)
                        ;; This used to use interpreter-mode-alist, but that is
                        ;; no longer appropriate now that uses regexps.
                        ;; Maybe there could be a separate variable that lists
                        ;; the shells, used here and to construct i-mode-alist.
                        ;; But the following is probably good enough:
                        (append (mapcar (lambda (e) (symbol-name (car e)))
                                        sh-ancestor-alist)
                                '("csh" "rc" "sh"))
                        nil nil nil nil sh-shell-file)
                       (eq executable-query 'function)
                       t))
    (if (string-match "\\.exe\\'" shell)
        (setq shell (substring shell 0 (match-beginning 0))))
    (setq sh-shell (sh-canonicalize-shell shell))
    (if insert-flag
        (setq sh-shell-file
              (executable-set-magic shell (sh-feature sh-shell-arg)
                                    no-query-flag insert-flag)))
    (setq mode-line-process (format "[%s]" sh-shell))
    (setq-local sh-shell-variables nil)
    (setq-local sh-shell-variables-initialized nil)
    (setq-local imenu-generic-expression
                (sh-feature sh-imenu-generic-expression))
    (let ((tem (sh-feature sh-mode-syntax-table-input)))
      (when tem
        (setq-local sh-mode-syntax-table
                    (apply 'sh-mode-syntax-table tem))
        (set-syntax-table sh-mode-syntax-table)))
    (dolist (var (sh-feature sh-variables))
      (sh-remember-variable var))
    (if (setq-local sh-indent-supported-here
                    (sh-feature sh-indent-supported))
        (progn
          (el-patch-remove
            (message "Setting up indent for shell type %s" sh-shell))
          (let ((mksym (lambda (name)
                         (intern (format "sh-smie-%s-%s"
                                         sh-indent-supported-here name)))))
            (add-function :around (local 'smie--hanging-eolp-function)
                          (lambda (orig)
                            (if (looking-at "[ \t]*\\\\\n")
                                (goto-char (match-end 0))
                              (funcall orig))))
            (add-hook 'smie-indent-functions #'sh-smie--indent-continuation nil t)
            (smie-setup (symbol-value (funcall mksym "grammar"))
                        (funcall mksym "rules")
                        :forward-token  (funcall mksym "forward-token")
                        :backward-token (funcall mksym "backward-token")))
          (setq-local parse-sexp-lookup-properties t)
          (unless sh-use-smie
            (setq-local sh-kw-alist (sh-feature sh-kw))
            (let ((regexp (sh-feature sh-kws-for-done)))
              (if regexp
                  (setq-local sh-regexp-for-done
                              (sh-mkword-regexpr (regexp-opt regexp t)))))
            (el-patch-remove
              (message "setting up indent stuff"))
            ;; sh-mode has already made indent-line-function local
            ;; but do it in case this is called before that.
            (setq-local indent-line-function 'sh-indent-line))
          (if sh-make-vars-local
              (sh-make-vars-local))
          (el-patch-remove
            (message "Indentation setup for shell type %s" sh-shell)))
      (el-patch-remove
        (message "No indentation for this shell type."))
      (setq-local indent-line-function 'sh-basic-indent-line))
    (when font-lock-mode
      (setq font-lock-set-defaults nil)
      (font-lock-set-defaults)
      (font-lock-flush))
    (setq sh-shell-process nil)
    (run-hooks 'sh-set-shell-hook))

  ;; Inhibit the "Indentation variables are now local" message.
  (defun sh-make-vars-local ()
    (el-patch-concat
      "Make the indentation variables local to this buffer.
Normally they already are local.  This command is provided in case
variable `sh-make-vars-local' has been set to nil.

To revert all these variables to the global values, use
command `sh-reset-indent-vars-to-global-values'."
      (el-patch-add
        "\n\nThis function does not print superfluous messages."))
    (interactive)
    (mapc 'make-local-variable sh-var-list)
    (el-patch-remove
      (message "Indentation variables are now local."))))

;;;; Swift
;; https://developer.apple.com/swift/

;; Package `swift-mode' provides a major mode for Swift code.
(use-package swift-mode)

;;;; TeX
;; https://www.tug.org/begin.html

;; Package `auctex' provides major modes for TeX code, including
;; compiler and viewer integration.
(straight-use-package 'auctex)

;; Feature `tex' from package `auctex' provides the base major mode
;; for TeX.
(use-feature tex
  :config/el-patch

  ;; Remove annoying messages when opening *.tex files.
  (defun TeX-update-style (&optional force)
    (el-patch-concat
      "Run style specific hooks"
      (el-patch-add
        ", silently,")
      " for the current document.

Only do this if it has not been done before, or if optional argument
FORCE is not nil.")
    (unless (or (and (boundp 'TeX-auto-update)
                     (eq TeX-auto-update 'BibTeX)) ; Not a real TeX buffer
                (and (not force)
                     TeX-style-hook-applied-p))
      (setq TeX-style-hook-applied-p t)
      (el-patch-remove
        (message "Applying style hooks..."))
      (TeX-run-style-hooks (TeX-strip-extension nil nil t))
      ;; Run parent style hooks if it has a single parent that isn't itself.
      (if (or (not (memq TeX-master '(nil t)))
              (and (buffer-file-name)
                   (string-match TeX-one-master
                                 (file-name-nondirectory (buffer-file-name)))))
          (TeX-run-style-hooks (TeX-master-file)))
      (if (and TeX-parse-self
               (null (cdr-safe (assoc (TeX-strip-extension nil nil t)
                                      TeX-style-hook-list))))
          (TeX-auto-apply))
      (run-hooks 'TeX-update-style-hook)
      (el-patch-remove
        (message "Applying style hooks...done"))))

  :config

  ;; The following configuration is recommended in the manual at
  ;; https://www.gnu.org/software/auctex/manual/auctex/Quick-Start.html.
  (setq TeX-auto-save t)
  (setq TeX-parse-self t)

  (radian-with-operating-system macOS
    (when (or (file-directory-p "/Applications/TeXShop.app")
              (file-directory-p "/Applications/TeX/TeXShop.app"))

      ;; Use TeXShop for previewing LaTeX, rather than Preview. This
      ;; means we have to define the command to run TeXShop as a "viewer
      ;; program", and then tell AUCTeX to use the TeXShop viewer when
      ;; opening PDFs.
      (add-to-list 'TeX-view-program-list
                   '("TeXShop" "/usr/bin/open -a TeXShop.app %s.pdf"))
      (setf (map-elt TeX-view-program-selection 'output-pdf) '("TeXShop"))))

  (radian-defadvice radian--advice-inhibit-tex-style-loading-message
      (TeX-load-style-file file)
    :around TeX-load-style-file
    "Inhibit the \"Loading **/auto/*.el (source)...\" messages."
    (cl-letf* (((symbol-function #'raw-load) (symbol-function #'load))
               ((symbol-function #'load)
                (lambda (file &optional
                              noerror _nomessage
                              nosuffix must-suffix)
                  (raw-load file noerror 'nomessage nosuffix must-suffix))))
      (funcall TeX-load-style-file file)))

  (radian-defadvice radian--advice-inhibit-tex-removing-duplicates-message
      (TeX-auto-list-information name)
    :around TeX-auto-list-information
    "Inhibit the \"Removing duplicates...\" messages."
    (let ((inhibit-message t))
      (funcall TeX-auto-list-information name)))

  (radian-defhook radian--flycheck-tex-setup ()
    TeX-mode-hook
    "Disable some Flycheck checkers in TeX buffers."
    (radian--flycheck-disable-checkers 'tex-chktex 'tex-lacheck)))

;; Feature `tex-buf' from package `auctex' provides support for
;; running TeX commands and displaying their output.
(use-feature tex-buf
  :config

  ;; Save buffers automatically when compiling, instead of prompting.
  (setq TeX-save-query nil)

  (radian-defadvice radian--advice-hide-tex-compilation-buffers (name)
    :filter-return TeX-process-buffer-name
    "Hide AUCTeX compilation buffers by prepending a space to their names.
This prevents them from getting in the way of buffer selection."
    (concat " " name)))

;; Feature `latex' from package `auctex' provides the major mode for
;; LaTeX.
(use-feature latex
  :config

  ;; Don't be afraid to break inline math between lines.
  (setq LaTeX-fill-break-at-separators nil)

  ;; When inserting a left brace, delete the current selection first,
  ;; as per `delete-selection-mode'.
  (put 'LaTeX-insert-left-brace 'delete-selection t)

  (put 'LaTeX-using-Biber 'safe-local-variable #'booleanp))

;; Feature `font-latex' from package `auctex' provides the syntax
;; highlighting for the LaTeX major mode.
(use-feature font-latex
  :init

  ;; Do the following customizations before `font-latex' is loaded,
  ;; since otherwise we would have to call
  ;; `font-latex-update-sectioning-faces'.

  ;; Prevent superscripts and subscripts from being displayed in a
  ;; different font size.
  (setq font-latex-fontify-script nil)

  ;; Prevent section headers from being displayed in different font
  ;; sizes.
  (setq font-latex-fontify-sectioning 1))

;; Package `company-auctex' provides a Company backend that uses
;; information from AUCTeX for autocompletion.
(use-package company-auctex
  :demand t
  :after (:all company tex)
  :config

  (company-auctex-init))

;;;; TypeScript
;; https://www.typescriptlang.org/

;; Package `typescript-mode' provides a major mode for TypeScript.
(use-package typescript-mode
  :config

  ;; The standard TypeScript indent width is two spaces, not four.
  (setq typescript-indent-level 2)

  (radian-defhook radian--flycheck-typescript-setup ()
    typescript-mode-hook
    "If inside node_modules, disable the `typescript-tslint' Flycheck checker.
If we don't disable it, then it will generally just generate
several thousand errors, disable itself, and print a warning."
    (when (locate-dominating-file buffer-file-name "node_modules")
      (radian--flycheck-disable-checkers 'typescript-tslint)))

  ;; Fix capitalization. It's TypeScript, not typescript.
  :blackout "TypeScript")

;; Package `tide' provides integration with the tsserver TypeScript
;; language server in order to provide source navigation, a Company
;; backend, and code formatting.
(use-package tide
  :demand t
  :after typescript-mode
  :config

  (add-hook 'typescript-mode-hook #'tide-setup)

  (define-minor-mode radian-tide-format-mode
    "Minor mode to reformat buffer using tsserver on save."
    nil nil nil
    (if radian-tide-format-mode
        (add-hook 'before-save-hook #'tide-format-before-save nil 'local)
      (remove-hook 'before-save-hook #'tide-format-before-save)))

  (add-hook 'tide-mode-hook #'radian-tide-format-mode)

  ;; Maintain standard TypeScript indent width.
  (setq tide-format-options '(:indentSize 2 :tabSize 2))

  :blackout t)

;;;; VimScript
;; http://vimdoc.sourceforge.net/htmldoc/usr_41.html

;; Package `vimrc-mode' provides a major mode for VimScript.
;; Provides syntax highlighting for VimScript files.
(use-package vimrc-mode
  :config

  (radian-defhook radian--fix-vimrc-indentation ()
    vimrc-mode-hook
    "Indent by two spaces in `vimrc-mode' rather than eight."
    ;; Based on https://stackoverflow.com/a/1819405/3538165.
    (setq-local tab-width 2)
    (setq-local indent-line-function 'insert-tab)))

;;; Configuration file formats

;; Package `apache-mode' provides a major mode for .htaccess and
;; similar files.
(use-package apache-mode)

;; Package `crontab-mode' provides a major mode for crontab files.
(use-package crontab-mode)

;; Package `dockerfile-mode' provides a major mode for Dockerfiles.
(use-package dockerfile-mode)

;; Package `gitconfig-mode' provides a major mode for .gitconfig and
;; .gitmodules files.
(use-package gitconfig-mode)

;; Package `gitignore-mode' provides a major mode for .gitignore
;; files.
(use-package gitignore-mode)

;; Package `json-mode' provides a major mode for JSON.
(use-package json-mode
  :init/el-patch

  (defconst json-mode-standard-file-ext '(".json" ".jsonld")
    "List of JSON file extensions.")

  (defsubst json-mode--update-auto-mode (filenames)
    "Update the `json-mode' entry of `auto-mode-alist'.

FILENAMES should be a list of file as string.
Return the new `auto-mode-alist' entry"
    (let* ((new-regexp
            (rx-to-string
             `(seq (eval
                    (cons 'or
                          (append json-mode-standard-file-ext
                                  ',filenames)))
                   eot)))
           (new-entry (cons new-regexp 'json-mode))
           (old-entry (when (boundp 'json-mode--auto-mode-entry)
                        json-mode--auto-mode-entry)))
      (setq auto-mode-alist (delete old-entry auto-mode-alist))
      (add-to-list 'auto-mode-alist new-entry)
      new-entry))

  (defcustom json-mode-auto-mode-list '(".babelrc" ".bowerrc" "composer.lock")
    "List of filename as string to pass for the JSON entry of
`auto-mode-alist'.

Note however that custom `json-mode' entries in `auto-mode-alist'
won’t be affected."
    :group 'json-mode
    :type '(repeat string)
    :set (lambda (symbol value)
           "Update SYMBOL with a new regexp made from VALUE.

This function calls `json-mode--update-auto-mode' to change the
`json-mode--auto-mode-entry' entry in `auto-mode-alist'."
           (set-default symbol value)
           (setq json-mode--auto-mode-entry
                 (json-mode--update-auto-mode value))))

  (defvar json-mode--auto-mode-entry
    (json-mode--update-auto-mode json-mode-auto-mode-list)
    "Regexp generated from the `json-mode-auto-mode-list'.")

  :config

  (radian-defhook radian--fix-json-indentation ()
    json-mode-hook
    "Set the tab width to 2 for JSON."
    (setq-local tab-width 2))

  (use-feature flycheck
    :config

    ;; Handle an error message that occurs when the buffer has only
    ;; whitespace, and in some other circumstances, which for some
    ;; bizarre reason still isn't handled correctly by Flycheck.
    (radian-protect-macros
      (cl-pushnew
       (cons
        (flycheck-rx-to-string
         `(and
           line-start
           (message "No JSON object could be decoded")
           line-end)
         'no-group)
        'error)
       (flycheck-checker-get 'json-python-json 'error-patterns)
       :test #'equal))))

;; Package `pip-requirements' provides a major mode for
;; requirements.txt files used by Pip.
(use-package pip-requirements

  ;; The default mode lighter is "pip-require". Ew.
  :blackout "Requirements")

;; Package `pkgbuild-mode' provides a major mode for PKGBUILD files
;; used by Arch Linux and derivatives.
(use-package pkgbuild-mode)

;; Package `ssh-config-mode' provides major modes for files in ~/.ssh.
(use-package ssh-config-mode)

;; Package `terraform-mode' provides major modes for Terraform
;; configuration files.
(use-package terraform-mode)

;; Package `toml-mode' provides a major mode for TOML.
(use-package toml-mode
  ;; Correct the capitalization from "Toml" to "TOML".
  :blackout "TOML")

;; Package `yaml-mode' provides a major mode for YAML.
(use-package yaml-mode
  :config

  (add-hook 'yaml-mode-hook #'radian--auto-fill-disable))

;;; Introspection
;;;; Help

;; Feature `help' powers the *Help* buffer and related functionality.
(use-feature help
  :bind (:map help-map
              ("M-k" . radian-describe-keymap))
  :config

  (radian-defadvice radian--advice-help-inhibit-hints (&rest _)
    :override help-window-display-message
    "Inhibit the \"Type q in help window to delete it\" hints.
Normally these are printed in the echo area whenever you open a
help buffer.")

  (radian-defadvice radian--advice-help-disable-revert-prompt
      (help-mode-revert-buffer ignore-auto _noconfirm)
    :around help-mode-revert-buffer
    "Don't ask for confirmation before reverting help buffers.
\(Reverting is done by pressing \\<help-mode-map>\\[revert-buffer].)"
    (funcall help-mode-revert-buffer ignore-auto 'noconfirm))

  (defun radian-describe-keymap (keymap)
    "Display the bindings defined by KEYMAP, a symbol or keymap.
Interactively, select a keymap from the list of all defined
keymaps."
    (interactive
     (list
      (intern
       (completing-read
        "Keymap: " obarray
        (lambda (m)
          (and (boundp m)
               (keymapp (symbol-value m))))
        'require-match))))
    (with-help-window (help-buffer)
      (with-current-buffer (help-buffer)
        (insert (format "Keymap `%S' defines the following bindings:" keymap)
                "\n\n"
                (substitute-command-keys (format "\\{%S}" keymap))))))

  (radian-defhook radian--xref-help-setup ()
    help-mode-hook
    "Make xref look up Elisp symbols in help buffers.
Otherwise, it will try to find a TAGS file using etags, which is
unhelpful."
    (add-hook 'xref-backend-functions #'elisp--xref-backend nil 'local)))

;; Package `helpful' provides a complete replacement for the built-in
;; Emacs help facility which provides much more contextual information
;; in a better format.
(use-package helpful
  :init

  (use-feature counsel
    :config

    ;; Have the alternate "help" action for `counsel-M-x' use Helpful
    ;; instead of the default Emacs help.
    (setf (nth 0 (cdr (assoc "h" (plist-get ivy--actions-list 'counsel-M-x))))
          (lambda (x) (helpful-function (intern x)))))

  :bind (;; Remap standard commands.
         ([remap describe-function] . helpful-callable)
         ([remap describe-variable] . helpful-variable)
         ([remap describe-symbol]   . helpful-symbol)
         ([remap describe-key]      . helpful-key)

         ;; Suggested bindings from the documentation at
         ;; https://github.com/Wilfred/helpful.

         :map help-map
         ("F" . helpful-function)
         ("M-f" . helpful-macro)
         ("C" . helpful-command)

         :map global-map
         ("C-c C-d" . helpful-at-point))

  :config

  ;; Make it so you can quit out of `helpful-key' with C-g, like for
  ;; every other command. Put this in a minor mode so it can be
  ;; disabled.
  (define-minor-mode radian-universal-keyboard-quit-mode
    "Minor mode for making C-g work in `helpful-key'."
    :global t
    (if radian-universal-keyboard-quit-mode
        (radian-defadvice radian--advice-helpful-key-allow-keyboard-quit
            (func &rest args)
          :before helpful-key
          "Make C-g work in `helpful-key'."
          ;; The docstring of `add-function' says that if we make our
          ;; advice interactive and the interactive spec is *not* a
          ;; function, then it overrides the original function's
          ;; interactive spec.
          (interactive
           (list
            (let ((ret (read-key-sequence "Press key: ")))
              (when (equal ret "\^G")
                (signal 'quit nil))
              ret))))
      (advice-remove
       #'helpful-key #'radian--advice-helpful-key-allow-keyboard-quit)))

  (radian-universal-keyboard-quit-mode +1))

;;;; Custom

;; Feature `cus-edit' powers Customize buffers and related
;; functionality.
(use-feature cus-edit
  :config

  ;; Don't show the search box in Custom.
  (setq custom-search-field nil))

;;;; Emacs Lisp development

;; Feature `elisp-mode' provides the major mode for Emacs Lisp. Very
;; important! It also provides the major mode for the *scratch*
;; buffer, which is very similar but slightly different. Not as
;; important.
(use-feature elisp-mode
  :config

  (radian-defhook radian--flycheck-elisp-setup ()
    emacs-lisp-mode-hook
    "Disable some Flycheck checkers for Emacs Lisp."
    ;; These checkers suck at reporting error locations, so they're
    ;; actually quite distracting to work with.
    (radian--flycheck-disable-checkers 'emacs-lisp 'emacs-lisp-checkdoc))

  ;; Note that this function is actually defined in `elisp-mode'
  ;; because screw modularity.
  (radian-defadvice radian--advice-company-elisp-use-helpful
      (func &rest args)
    :around elisp--company-doc-buffer
    "Cause `company' to use Helpful to show Elisp documentation."
    (cl-letf (((symbol-function #'describe-function) #'helpful-function)
              ((symbol-function #'describe-variable) #'helpful-variable)
              ((symbol-function #'help-buffer) #'current-buffer))
      (apply func args)))

  ;; The default mode lighter has a space instead of a hyphen.
  ;; Disgusting!
  :blackout (lisp-interaction-mode . "Lisp-Interaction"))

(defun radian-reload-init ()
  (interactive)
  (message "Reloading init-file...")
  (load user-init-file nil 'nomessage)
  (message "Reloading init-file...done"))

(radian-bind-key "r" #'radian-reload-init)

(defun radian-eval-buffer-or-region (&optional start end)
  "Evaluate the current region, or the whole buffer if no region is active.
In Lisp code, START and END denote the region to be evaluated;
they default to `point-min' and `point-max' respectively.

If evaluating a buffer visiting this file, then delegate instead
to `radian-reload-init'."
  (interactive)
  (if (and (string= buffer-file-name radian-lib-file)
           (not (region-active-p)))
      (radian-reload-init)
    (let ((name nil))
      (if (region-active-p)
          (progn
            (setq start (region-beginning))
            (setq end (region-end))
            (setq name "region"))
        (setq start (point-min))
        (setq end (point-max))
        (setq name (buffer-name)))
      (let ((load-file-name (buffer-file-name)))
        (message "Evaluating %s..." name)
        (eval-region start end)
        (message "Evaluating %s...done" name)))))

;; This keybinding is used for evaluating a buffer of Clojure code in
;; CIDER, and for evaluating a buffer of Scheme code in Geiser.
(bind-key "C-c C-k" #'radian-eval-buffer-or-region)

(defun radian-find-symbol (&optional symbol)
  "Same as `xref-find-definitions' but only for Elisp symbols."
  (interactive)
  (let ((xref-backend-functions '(elisp--xref-backend))
        ;; Make this command behave the same as `find-function' and
        ;; `find-variable', i.e. always prompt for an identifier,
        ;; defaulting to the one at point.
        (xref-prompt-for-identifier t))
    (if symbol
        (xref-find-definitions symbol)
      (call-interactively 'xref-find-definitions))))

;; By default, C-h f, C-h v, and C-h o are bound to
;; `describe-function', `describe-variable', and `describe-symbol'
;; respectively. By analogy, C-h C-f, C-h C-v, and C-h C-o should be
;; bound as follows. (There's no `find-symbol' function by default for
;; some reason; note that `xref-find-definitions' is not a replacement
;; because it is major-mode dependent.) By further analogy, we should
;; bind `find-library'.
(bind-keys*
 ("C-h C-f" . find-function)
 ("C-h C-v" . find-variable)
 ("C-h C-o" . radian-find-symbol)
 ("C-h C-l" . find-library))

;; Package `macrostep' provides a facility for interactively expanding
;; Elisp macros.
(use-package macrostep
  :bind (("C-c e" . macrostep-expand)))

;;;;; Emacs Lisp linting

;; Feature `checkdoc' provides some tools for validating Elisp
;; docstrings against common conventions.
(use-feature checkdoc
  :init

  ;; Not sure why this isn't included by default.
  (put 'checkdoc-package-keywords-flag 'safe-local-variable #'booleanp))

;; Package `elisp-lint', not installed, provides a linting framework
;; for Elisp code.
(use-feature elisp-lint
  :init

  ;; From the package. We need this because some packages set this as
  ;; a file-local variable, but we don't install the package so Emacs
  ;; doesn't know the variable is safe.
  (put 'elisp-lint-indent-specs 'safe-local-variable #'listp))

;; Package `package-lint' provides a command that lets you check for
;; common package.el packaging problems in your packages.
(use-package package-lint)

;;; Applications
;;;; Organization

;; Use `use-feature' here because we already installed Org earlier.

;; Package `org' provides too many features to describe in any
;; reasonable amount of space. It is built fundamentally on
;; `outline-mode', and adds TODO states, deadlines, properties,
;; priorities, etc. to headings. Then it provides tools for
;; interacting with this data, including an agenda view, a time
;; clocker, etc. There are *many* extensions.
(use-feature org
  :bind (:map org-mode-map

              ;; Prevent Org from overriding the bindings for
              ;; windmove. By default, these keys are mapped to
              ;; `org-shiftleft', etc.
              ("S-<left>" . nil)
              ("S-<right>" . nil)
              ("S-<up>" . nil)
              ("S-<down>" . nil)

              ;; Add replacements for the keybindings we just removed.
              ;; C-<left> and C-<right> are unused by Org. C-<up> and
              ;; C-<down> are bound to `org-backward-paragraph', etc.
              ;; (but see below).
              ("C-<left>" . org-shiftleft)
              ("C-<right>" . org-shiftright)
              ("C-<up>" . org-shiftup)
              ("C-<down>" . org-shiftdown)

              ;; By default, Org maps C-<up> to
              ;; `org-backward-paragraph' instead of
              ;; `backward-paragraph' (and analogously for C-<down>).
              ;; However, it doesn't do the same remapping for the
              ;; other bindings of `backward-paragraph' (e.g. M-{).
              ;; Here we establish that remapping. (This is important
              ;; since we remap C-<up> and C-<down> to other things,
              ;; above. So otherwise there would be no easy way to
              ;; invoke `org-backward-paragraph' and
              ;; `org-forward-paragraph'.)
              ([remap backward-paragraph] . org-backward-paragraph)
              ([remap forward-paragraph] . org-forward-paragraph)

              ;; See discussion of this function below.
              ("C-M-RET" . radian-org-insert-heading-at-point)
              ("C-M-<return>" . radian-org-insert-heading-at-point))
  :bind* (;; Add the global keybindings for accessing Org Agenda and
          ;; Org Capture that are recommended in the Org manual.
          ("C-c a" . org-agenda)
          ("C-c c" . org-capture))
  :config

  ;; If you try to insert a heading in the middle of an entry, don't
  ;; split it in half, but instead insert the new heading after the
  ;; end of the current entry.
  (setq org-insert-heading-respect-content t)

  ;; But add a new function for recovering the old behavior (see
  ;; `:bind' above).
  (defun radian-org-insert-heading-at-point ()
    "Insert heading without respecting content.
This runs `org-insert-heading' with
`org-insert-heading-respect-content' bound to nil."
    (interactive)
    (let ((org-insert-heading-respect-content nil))
      (org-insert-heading)))

  ;; Show headlines but not content by default.
  (setq org-startup-folded 'content)

  ;; Make it possible to dim or hide blocked tasks in the agenda view.
  (setq org-enforce-todo-dependencies t)

  ;; Make C-a, C-e, and C-k smarter with regard to headline tags.
  (setq org-special-ctrl-a/e t)
  (setq org-special-ctrl-k t)

  (put 'org-tags-exclude-from-inheritance 'safe-local-variable
       #'radian--list-of-strings-p)

  ;; When you create a sparse tree and `org-indent-mode' is enabled,
  ;; the highlighting destroys the invisibility added by
  ;; `org-indent-mode'. Therefore, don't highlight when creating a
  ;; sparse tree.
  (setq org-highlight-sparse-tree-matches nil))

;; Feature `org-indent' provides an alternative view for Org files in
;; which sub-headings are indented.
(use-feature org-indent
  :init

  (add-hook 'org-mode-hook #'org-indent-mode))

;; Feature `org-agenda' from package `org' provides the agenda view
;; functionality, which allows for collating TODO items from your Org
;; files into a single buffer.
(use-feature org-agenda
  :bind (:map org-agenda-mode-map

              ;; Prevent Org Agenda from overriding the bindings for
              ;; windmove.
              ("S-<up>" . nil)
              ("S-<down>" . nil)
              ("S-<left>" . nil)
              ("S-<right>" . nil)

              ;; Same routine as above. Now for Org Agenda, we could use
              ;; C-up and C-down because M-{ and M-} are bound to the same
              ;; commands. But I think it's best to take the same approach
              ;; as before, for consistency.
              ("C-<left>" . org-agenda-do-date-earlier)
              ("C-<right>" . org-agenda-do-date-later))
  :config

  (radian-defadvice radian--advice-org-agenda-default-directory
      (org-agenda &rest args)
    :around org-agenda
    "If `org-directory' exists, set `default-directory' to it in the agenda.
This makes the behavior of `find-file' more reasonable."
    (let ((default-directory (if (file-exists-p org-directory)
                                 org-directory
                               default-directory)))
      (apply org-agenda args)))

  (radian-defadvice radian--advice-blackout-org-agenda
      (&rest _)
    :override org-agenda-set-mode-name
    "Override the `org-agenda' mode lighter to just \"Org-Agenda\"."
    "Org-Agenda")

  (radian-defhook radian--org-agenda-setup ()
    org-agenda-mode-hook
    "Disable `visual-line-mode' locally."
    ;; See https://superuser.com/a/531670/326239.
    (visual-line-mode -1)
    (let ((inhibit-message t)
          (message-log-max nil))
      ;; I'm not exactly sure why this is necessary. More research is
      ;; needed.
      (toggle-truncate-lines +1)))

  ;; Hide blocked tasks in the agenda view.
  (setq org-agenda-dim-blocked-tasks 'invisible))

;; Feature `org-clock' from package `org' provides the task clocking
;; functionality.
(use-feature org-clock
  ;; We have to autoload these functions in order for the below code
  ;; that enables clock persistence without slowing down startup to
  ;; work.
  :commands (org-clock-load org-clock-save)
  :init

  ;; Allow clock data to be saved persistently.
  (setq org-clock-persist t)

  ;; Actually enable clock persistence. This is taken from
  ;; `org-clock-persistence-insinuate', but we can't use that function
  ;; since it causes both `org' and `org-clock' to be loaded for no
  ;; good reason.
  (add-hook 'org-mode-hook 'org-clock-load)
  (radian-defhook radian--org-clock-save ()
    kill-emacs-hook
    "Run `org-clock-save', but only if Org has been loaded.
Using this on `kill-emacs-hook' instead of `org-clock-save'
prevents a delay on killing Emacs when Org was not yet loaded."
    (when (featurep 'org)
      (org-clock-save)))

  :bind* (;; Make some `org-mode-map' bindings global instead.
          ("C-c C-x C-i" . org-clock-in)
          ("C-c C-x C-o" . org-clock-out)
          ("C-c C-x C-x" . org-clock-in-last)
          ("C-c C-x C-j" . org-clock-goto)
          ("C-c C-x C-q" . org-clock-cancel))

  :config/el-patch

  ;; Silence the messages that are usually printed when the clock data
  ;; is loaded from disk.
  (defun org-clock-load ()
    (el-patch-concat
      "Load clock-related data from disk, maybe resuming a stored clock."
      (el-patch-add "\n\nDo so without emitting any superfluous messages."))
    (when (and org-clock-persist (not org-clock-loaded))
      (if (not (file-readable-p org-clock-persist-file))
	  (el-patch-swap
            (message "Not restoring clock data; %S not found" org-clock-persist-file)
            nil)
        (el-patch-remove
          (message "Restoring clock data"))
        ;; Load history.
        (el-patch-wrap 1
          (radian--with-silent-load
            (load-file org-clock-persist-file)))
        (setq org-clock-loaded t)
        (pcase-dolist (`(,(and file (pred file-exists-p)) . ,position)
		       org-clock-stored-history)
	  (org-clock-history-push position (find-file-noselect file)))
        ;; Resume clock.
        (pcase org-clock-stored-resume-clock
	  (`(,(and file (pred file-exists-p)) . ,position)
	   (with-current-buffer (find-file-noselect file)
	     (when (or (not org-clock-persist-query-resume)
		       (y-or-n-p (format "Resume clock (%s) "
				         (save-excursion
					   (goto-char position)
					   (org-get-heading t t)))))
	       (goto-char position)
	       (let ((org-clock-in-resume 'auto-restart)
		     (org-clock-auto-clock-resolution nil))
	         (org-clock-in)
	         (when (org-invisible-p) (org-show-context))))))
	  (_ nil)))))

  :config

  (defun radian--advice-org-clock-load-automatically (&rest _)
    "Run `org-clock-load'.
This is a `:before' advice for various Org functions which might
be invoked before `org-mode-hook' is run."
    (org-clock-load))

  (dolist (fun '(org-clock-in
                 org-clock-out
                 org-clock-in-last
                 org-clock-goto
                 org-clock-cancel))
    (advice-add fun :before #'radian--advice-org-clock-load-automatically)))

;;;; Filesystem management

;; When deleting a file interactively, move it to the trash instead.
(setq delete-by-moving-to-trash t)

;; Package `osx-trash' provides functionality that allows Emacs to
;; place files in the trash on macOS.
(use-package osx-trash
  :commands (osx-trash-move-file-to-trash)
  :init/el-patch

  (defun osx-trash-setup ()
    "Provide trash support for OS X.

Provide `system-move-file-to-trash' as an alias for
`osx-trash-move-file-to-trash'.

Note that you still need to set `delete-by-moving-to-trash' to a
non-nil value to enable trashing for file operations."
    (when (and (eq system-type 'darwin)
               (not (fboundp 'system-move-file-to-trash)))
      (defalias 'system-move-file-to-trash
        'osx-trash-move-file-to-trash)))

  (osx-trash-setup))

;;;;; Dired

;; Dired has some trouble parsing out filenames that have e.g. leading
;; spaces, unless the ls program used has support for Dired. GNU ls
;; has this support, so if it is available we tell Dired (and the
;; `list-directory' command, not that it sees much use) to use it.
;;
;; This is in an advice so that we can defer the PATH search until
;; necessary.
(radian-defadvice radian--use-gls-for-list-directory (&rest _)
  :before list-directory
  "Make Dired use GNU ls, if it is available."
  (when (executable-find "gls")
    (setq insert-directory-program "gls"))
  ;; Only do the check once, for efficiency.
  (advice-remove #'list-directory #'radian--use-gls-for-list-directory))

;; Feature `dired' provides a simplistic filesystem manager in Emacs.
(use-feature dired
  :bind (:map dired-mode-map
              ;; This binding is way nicer than ^. It's inspired by
              ;; Sunrise Commander.
              ("J" . dired-up-directory))
  :config

  (radian-defadvice radian--advice-dired-check-for-ls-dired (&rest _)
    :before dired-insert-directory
    "Check if ls --dired is supported ahead of time, and silently.

This advice prevents Dired from printing a message if your ls
does not support the --dired option. (We do this by performing
the check ourselves, and refraining from printing a message in
the problematic case.)"
    (when (eq dired-use-ls-dired 'unspecified)
      (setq dired-use-ls-dired
            (eq 0 (call-process insert-directory-program
                                nil nil nil "--dired")))))

  (add-hook 'dired-mode-hook #'radian--autorevert-silence)

  ;; Disable the prompt about whether I want to kill the Dired buffer
  ;; for a deleted directory. Of course I do! It's just a Dired
  ;; buffer, after all. Note that this variable, for reasons unknown
  ;; to me, is defined in `dired-x', but only affects the behavior of
  ;; functions defined in `dired'.
  (setq dired-clean-confirm-killing-deleted-buffers nil)

  ;; Instantly revert Dired buffers on re-visiting them, with no
  ;; message. (A message is shown if insta-revert is either disabled
  ;; or determined dynamically by setting this variable to a
  ;; function.)
  (setq dired-auto-revert-buffer t))

(use-feature dired-x
  :bind (;; Bindings for jumping to the current directory in Dired.
         ("C-x C-j" . dired-jump)
         ("C-x 4 C-j" . dired-jump-other-window))
  :config

  ;; Prevent annoying "Omitted N lines" messages when auto-reverting.
  (setq dired-omit-verbose nil)

  (radian-with-operating-system macOS
    (radian-defadvice radian--advice-dired-guess-open-on-macos
        (orig-fun &rest args)
      :override dired-guess-default
      "Cause Dired's '!' command to use open(1).
This advice is only activated on macOS, where it is helpful since
most of the Linux utilities in `dired-guess-shell-alist-default'
are probably not going to be installed."
      "open")))

;;;; Terminal emulator

;; Feature `term' provides a workable, though slow, terminal emulator
;; within Emacs.
(use-feature term
  :bind (;; Allow usage of more commands from within the terminal.
         :map term-raw-map
         ("M-x" . execute-extended-command)
         ("C-h" . help-command)))

;;;; Version control

;; Feature `vc-hooks' provides hooks for the Emacs VC package. We
;; don't use VC, because Magit is superior in pretty much every way.
(use-feature vc-hooks
  :config

  ;; Disable VC. This improves performance and disables some annoying
  ;; warning messages and prompts, especially regarding symlinks. See
  ;; https://stackoverflow.com/a/6190338/3538165.
  (setq vc-handled-backends nil))

;; Feature `smerge-mode' provides an interactive mode for visualizing
;; and resolving Git merge conflicts.
(use-feature smerge-mode
  :blackout t)

;; Package `with-editor' provides infrastructure for using Emacs as an
;; external editor for programs like Git. It is used by Magit.
(use-package with-editor
  :config/el-patch

  ;; Make sure that `with-editor' always starts a server with a
  ;; nonstandard name, instead of using the default one, so that
  ;; emacsclient from a tty never picks it up (which messes up the
  ;; color theme).
  (defun with-editor--setup ()
    (if (or (not with-editor-emacsclient-executable)
            (file-remote-p default-directory))
        (push (concat with-editor--envvar "=" with-editor-sleeping-editor)
              process-environment)
      ;; Make sure server-use-tcp's value is valid.
      (unless (featurep 'make-network-process '(:family local))
        (setq server-use-tcp t))
      ;; Make sure the server is running.
      (unless (process-live-p server-process)
        (el-patch-splice 2
          (when (server-running-p server-name)
            (setq server-name (format "server%s" (emacs-pid)))
            (when (server-running-p server-name)
              (server-force-delete server-name))))
        (server-start))
      ;; Tell $EDITOR to use the Emacsclient.
      (push (concat with-editor--envvar "="
                    (shell-quote-argument with-editor-emacsclient-executable)
                    ;; Tell the process where the server file is.
                    (and (not server-use-tcp)
                         (concat " --socket-name="
                                 (shell-quote-argument
                                  (expand-file-name server-name
                                                    server-socket-dir)))))
            process-environment)
      (when server-use-tcp
        (push (concat "EMACS_SERVER_FILE="
                      (expand-file-name server-name server-auth-dir))
              process-environment))
      ;; As last resort fallback to the sleeping editor.
      (push (concat "ALTERNATE_EDITOR=" with-editor-sleeping-editor)
            process-environment))))

;; Package `transient' is the interface used by Magit to display
;; popups.
(use-package transient
  :config

  ;; Allow using `q' to quit out of popups, in addition to `C-g'. See
  ;; <https://magit.vc/manual/transient.html#Why-does-q-not-quit-popups-anymore_003f>
  ;; for discussion.
  (transient-bind-q-to-quit))

;; Package `magit' provides a full graphical interface for Git within
;; Emacs.
(use-package magit
  :bind (;; This is the primary entry point for Magit. Binding to C-x
         ;; g is recommended in the manual:
         ;; https://magit.vc/manual/magit.html#Getting-Started
         ("C-x g" . magit-status))

  :init

  ;; Suppress the message we get about "Turning on
  ;; magit-auto-revert-mode" when loading Magit.
  (setq magit-no-message '("Turning on magit-auto-revert-mode..."))

  :config/el-patch

  ;; Prevent Emacs asking if we're sure we want to exit, if a
  ;; Magit-spawned git-credential-cache process is running.
  (defun magit-maybe-start-credential-cache-daemon ()
    "Maybe start a `git-credential-cache--daemon' process.

If such a process is already running or if the value of option
`magit-credential-cache-daemon-socket' is nil, then do nothing.
Otherwise start the process passing the value of that options
as argument."
    (unless (or (not magit-credential-cache-daemon-socket)
                (process-live-p magit-credential-cache-daemon-process)
                (memq magit-credential-cache-daemon-process
                      (list-system-processes)))
      (setq magit-credential-cache-daemon-process
            (or (--first (let* ((attr (process-attributes it))
                                (comm (cdr (assq 'comm attr)))
                                (user (cdr (assq 'user attr))))
                           (and (string= comm "git-credential-cache--daemon")
                                (string= user user-login-name)))
                         (list-system-processes))
                (condition-case nil
                    (el-patch-wrap 2
                      (with-current-buffer
                          (get-buffer-create " *git-credential-cache--daemon*")
                        (start-process "git-credential-cache--daemon"
                                       (el-patch-swap
                                         " *git-credential-cache--daemon*"
                                         (current-buffer))
                                       magit-git-executable
                                       "credential-cache--daemon"
                                       magit-credential-cache-daemon-socket)
                        (el-patch-add
                          (set-process-query-on-exit-flag
                           (get-buffer-process (current-buffer)) nil))))
                  ;; Some Git implementations (e.g. Windows) won't have
                  ;; this program; if we fail the first time, stop trying.
                  ((debug error)
                   (remove-hook 'magit-credential-hook
                                #'magit-maybe-start-credential-cache-daemon)))))))


  :config

  ;; Enable C-c M-g as a shortcut to go to a popup of Magit commands
  ;; relevant to the current file.
  (global-magit-file-mode +1)

  ;; The default location for git-credential-cache is in
  ;; ~/.config/git/credential. However, if ~/.git-credential-cache/
  ;; exists, then it is used instead. Magit seems to be hardcoded to
  ;; use the latter, so here we override it to have more correct
  ;; behavior.
  (unless (file-exists-p "~/.git-credential-cache/")
    (let* ((xdg-config-home (or (getenv "XDG_CONFIG_HOME")
                                (expand-file-name "~/.config/")))
           (socket (expand-file-name "git/credential/socket" xdg-config-home)))
      (setq magit-credential-cache-daemon-socket socket)))

  ;; Don't try to save unsaved buffers when using Magit. We know
  ;; perfectly well that we need to save our buffers if we want Magit
  ;; to see them.
  (setq magit-save-repository-buffers nil)

  (transient-append-suffix 'magit-merge "-s"
    '("-u" "Allow unrelated" "--allow-unrelated-histories"))

  (transient-append-suffix 'magit-pull "-r"
    '("-a" "Autostash" "--autostash")))

;; Feature `git-commit' from package `magit' provides the commit
;; message editing capabilities of Magit.
(use-feature git-commit
  :config

  ;; Max length for commit message summary is 50 characters as per
  ;; https://chris.beams.io/posts/git-commit/.
  (setq git-commit-summary-max-length 50))

;; Package `forge' provides a GitHub/GitLab/etc. interface directly
;; within Magit.
(use-package forge
  :demand t
  :after magit)

;;;; External commands

;; Feature `compile' provides a way to run a shell command from Emacs
;; and view the output in real time, with errors and warnings
;; highlighted and hyperlinked.
(use-feature compile
  :init

  (radian-bind-key "m" #'compile)

  :config

  ;; Automatically scroll the Compilation buffer as output appears,
  ;; but stop at the first error.
  (setq compilation-scroll-output 'first-error)

  ;; Don't ask about saving buffers when invoking `compile'. Try to
  ;; save them all immediately using `save-some-buffers'.
  (setq compilation-ask-about-save nil)

  ;; Actually, don't bother saving buffers at all. That's dumb. We
  ;; know to save our buffers if we want them to be updated on disk.
  (setq compilation-save-buffers-predicate
        (lambda ()))

  (radian-defadvice radian--advice-compile-pop-to-buffer (buf)
    :filter-return compilation-start
    "Pop to compilation buffer on \\[compile]."
    (prog1 buf
      (select-window (get-buffer-window buf)))))

;; Package `rg' just provides an interactive command `rg' to run the
;; search tool of the same name.
(use-package rg)

;;;; Internet applications

;; Feature `browse-url' provides commands for opening URLs in
;; browsers.
(use-feature browse-url
  :init

  (defun radian--browse-url-predicate ()
    "Return non-nil if \\[browse-url-at-point] should be rebound."
    ;; All of these major modes provide more featureful bindings for
    ;; C-c C-o than `browse-url-at-point'.
    (not (derived-mode-p 'markdown-mode 'org-mode 'org-agenda-mode)))

  :bind* (:filter (radian--browse-url-predicate)
                  ("C-c C-o" . browse-url-at-point)))

;; Feature `bug-reference' provides a mechanism for hyperlinking issue
;; tracker references (like #20), so that you can open them in a web
;; browser easily.
(use-feature bug-reference
  :config

  (bind-key "C-c C-o" #'bug-reference-push-button bug-reference-map))

;; Package `git-link' provides a simple function M-x git-link which
;; copies to the kill ring a link to the current line of code or
;; selection on GitHub, GitLab, etc.
(use-package git-link
  :config

  ;; Link to a particular revision of a file rather than using the
  ;; branch name in the URL.
  (setq git-link-use-commit t))

;; Package `atomic-chrome' provides a way for you to edit textareas in
;; Chrome or Firefox using Emacs. See
;; https://chrome.google.com/webstore/detail/atomic-chrome/lhaoghhllmiaaagaffababmkdllgfcmc
;; for the Chrome extension.
(use-package atomic-chrome
  ;; Use my fork until
  ;; https://github.com/alpha22jp/atomic-chrome/issues/42 is fixed.
  :straight (:host github :repo "alpha22jp/atomic-chrome"
                   :fork (:repo "raxod502/atomic-chrome" :branch "fork/1"))
  :defer 5
  :config

  (defvar-local radian-atomic-chrome-url nil
    "The URL of the text area being edited.")

  (defcustom radian-atomic-chrome-setup-hook nil
    "Hook run while setting up an `atomic-chrome' buffer."
    :type 'hook)

  (radian-defadvice radian--advice-atomic-chrome-setup (url)
    :after atomic-chrome-set-major-mode
    "Save the URL in `radian-atomic-chrome-url'.
Also run `radian-atomic-chrome-setup-hook'."
    (setq radian-atomic-chrome-url url)
    (run-hooks 'radian-atomic-chrome-setup-hook))

  ;; Edit in Markdown by default, because many sites support it and
  ;; it's not a big deal if the text area doesn't actually support
  ;; Markdown.
  (setq atomic-chrome-default-major-mode 'markdown-mode)

  (radian-defhook radian--atomic-chrome-switch-back ()
    atomic-chrome-edit-done-hook
    "Switch back to the browser after finishing with `atomic-chrome'."
    (when-let* ((conn (websocket-server-conn
                       (atomic-chrome-get-websocket (current-buffer))))
                (browser
                 (cond
                  ((eq conn atomic-chrome-server-ghost-text)
                    "Firefox")
                   ((eq conn atomic-chrome-server-atomic-chrome)
                    "Google Chrome"))))
      (cond
       ((radian-operating-system-p macOS)
        (call-process "open" nil nil nil "-a" browser))
       ((executable-find "wmctrl")
        (call-process "wmctrl" nil nil nil "-a" browser)))))

  ;; Listen for requests from the Chrome/Firefox extension.
  (atomic-chrome-start-server))

;; Package `webpaste' provides Emacs support for many different
;; command-line pastebins.
(use-package webpaste)

;; Package `sx' allows you to browse Stack Overflow from within Emacs.
;; First, run `sx-authenticate' in order to provide your username and
;; password. After that, you can use any of the autoloaded entry
;; points. Navigation is keyboard-centric.
(use-package sx)

;;;; Emacs profiling

;; Package `esup' allows you to run a child Emacs process with special
;; profiling functionality, and to collect timing results for each
;; form in your init-file.
(use-package esup
  :config

  ;; Work around a bug where esup tries to step into the byte-compiled
  ;; version of `cl-lib', and fails horribly.
  (setq esup-depth 0)

  (radian-defadvice radian--advice-esup-unwrap-init-file
      (esup &optional init-file)
    :around esup
    "Help `esup' to work with the Radian init-file."
    (if init-file
        (funcall esup init-file)
      (let ((fname (expand-file-name "esup-init.el" temporary-file-directory)))
        (with-temp-file fname
          (print
           `(progn
              ;; We need this for `string-trim', but it's not
              ;; `require'd until the beginning of radian.el.
              (require 'subr-x)

              ;; Prevent indentation from being lost in the profiling
              ;; results.
              (advice-add #'esup-child-chomp :override #'string-trim)

              ;; esup does not set `user-init-file'.
              (setq user-init-file ,radian-lib-file)

              ;; If there's an error, let me see where it is.
              (setq debug-on-error t)

              ;; Make it possible to detect whether the init-file is
              ;; being profiled.
              (defvar radian--currently-profiling-p t)

              ;; Abbreviated (and flattened) version of init.el.
              (defvar radian-minimum-emacs-version "26.1")
              (defvar radian-local-init-file
                (expand-file-name "init.local.el" user-emacs-directory))
              (setq package-enable-at-startup nil)
              (setq custom-file (expand-file-name
                                 (format "custom-%d-%d.el" (emacs-pid) (random))
                                 temporary-file-directory))
              (defvar radian-lib-file ,radian-lib-file)
              (defvar radian--finalize-init-hook nil))
           (current-buffer))
          (insert-file-contents-literally radian-lib-file)
          (goto-char (point-max))
          (print
           '(run-hooks 'radian--finalize-init-hook)
           (current-buffer)))
        (funcall esup fname)))))

;;; Startup

(radian-defadvice radian--advice-inhibit-startup-message (&rest _)
  :override display-startup-echo-area-message
  "Unconditionally inhibit the startup message in the echo area.
This is the message that reads \"For more information about GNU
Emacs...\". Emacs suggests setting
`inhibit-startup-echo-area-message' to your username so that
other people using your configuration will still get to see this
spam. This advice, however, inhibits the message for everyone.")

;; Disable the *About GNU Emacs* buffer at startup, and go straight
;; for the scratch buffer.
(setq inhibit-startup-screen t)

;; Remove the initial *scratch* message. Start with a blank screen, we
;; know what we're doing.
(setq initial-scratch-message nil)

;;; Shutdown

(defun radian-really-kill-emacs ()
  "Kill Emacs immediately, bypassing `kill-emacs-hook'."
  (interactive)
  (let ((kill-emacs-hook nil))
    (kill-emacs)))

;; Package `restart-emacs' provides an easy way to restart Emacs from
;; inside of Emacs, both in the terminal and in windowed mode.
(use-package restart-emacs
  :commands (radian-new-emacs)
  :init

  (defvar radian--restart-in-progress nil
    "Used to prevent infinite recursion.
This is non-nil if `radian--advice-kill-emacs-dispatch' has called
`restart-emacs'.")

  (radian-defadvice radian--advice-kill-emacs-dispatch
      (save-buffers-kill-emacs &optional arg)
    :around save-buffers-kill-emacs
    "Allow restarting Emacs or starting a new session on shutdown."
    (if radian--restart-in-progress
        (funcall save-buffers-kill-emacs arg)
      (let ((prompt "Really exit (or restart, or start new) Emacs? (y/n/r/e) ")
            (key nil))
        (while (null key)
          (let ((cursor-in-echo-area t))
            (when minibuffer-auto-raise
              (raise-frame (window-frame (minibuffer-window))))
            (pcase (setq key
                         (read-key (propertize prompt
                                               'face 'minibuffer-prompt)))
              ((or ?y ?Y) (funcall save-buffers-kill-emacs arg))
              ((or ?n ?N))
              ((or ?r ?R) (let ((radian--restart-in-progress t))
                            (restart-emacs arg)))
              ((or ?e ?E) (radian-new-emacs arg))
              (?\C-g (signal 'quit nil))
              (_ (setq key nil)))))
        (message "%s%c" prompt key))))

  :config/el-patch

  (defun (el-patch-swap restart-emacs radian-new-emacs)
      (&optional args)
    (el-patch-concat
      (el-patch-swap
        "Restart Emacs."
        "Start a new Emacs session without killing the current one.")
      "

When called interactively ARGS is interpreted as follows

- with a single `universal-argument' (`C-u') Emacs is "
      (el-patch-swap "restarted" "started")
      "
  with `--debug-init' flag
- with two `universal-argument' (`C-u') Emacs is "
      (el-patch-swap "restarted" "started")
      " with
  `-Q' flag
- with three `universal-argument' (`C-u') the user prompted for
  the arguments

When called non-interactively ARGS should be a list of arguments
with which Emacs should be "
      (el-patch-swap "restarted" "started")
      ".")
    (interactive "P")
    ;; Do not trigger a restart unless we are sure, we can restart emacs
    (restart-emacs--ensure-can-restart)
    ;; We need the new emacs to be spawned after all kill-emacs-hooks
    ;; have been processed and there is nothing interesting left
    (let* ((default-directory (restart-emacs--guess-startup-directory))
           (translated-args (if (called-interactively-p 'any)
                                (restart-emacs--translate-prefix-to-args args)
                              args))
           (restart-args (append translated-args
                                 ;; When Emacs is started with a -Q
                                 ;; restart-emacs's autoloads would not be present
                                 ;; causing the the --restart-emacs-desktop
                                 ;; argument to be unhandled
                                 (unless (member "-Q" translated-args)
                                   (restart-emacs--frame-restore-args))))
           (el-patch-remove
             (kill-emacs-hook (append kill-emacs-hook
                                      (list (apply-partially #'restart-emacs--launch-other-emacs
                                                             restart-args))))))
      (el-patch-swap
        (save-buffers-kill-emacs)
        (restart-emacs--launch-other-emacs restart-args)))))

;;; Miscellaneous

;; Enable all disabled commands.
(setq disabled-command-function nil)

;; Disable warnings from obsolete advice system. They don't provide
;; useful diagnostic information and often they can't be fixed except
;; by changing packages upstream.
(setq ad-redefinition-action 'accept)

;;; Appearance

;; Allow you to resize frames however you want, not just in whole
;; columns. "The 80s called, they want their user interface back"
(setq frame-resize-pixelwise t)

(defcustom radian-font nil
  "Default font, as a string. Nil means use the default.
This is passed to `set-frame-font'."
  :type '(choice string (const :tag "Default" nil)))

(defcustom radian-font-size nil
  "Default font size, in pixels. Nil means use the default."
  :type '(choice integer (const :tag "Default" nil)))

;; Turn off the alarm bell.
(setq ring-bell-function #'ignore)

;; Display keystrokes in the echo area immediately, not after one
;; second. We can't set the delay to zero because somebody thought it
;; would be a good idea to have that value suppress keystroke display
;; entirely.
(setq echo-keystrokes 1e-6)

;; Don't blink the cursor on the opening paren when you insert a
;; closing paren, as we already have superior handling of that from
;; Smartparens.
(setq blink-matching-paren nil)

(radian-defadvice radian--advice-read-passwd-hide-char (func &rest args)
  :around read-passwd
  "Display passwords as **** rather than .... in the minibuffer.
This is the default behavior is Emacs 27, so this advice only has
an effect for Emacs 26 or below."
  (let ((read-hide-char (or read-hide-char ?*)))
    (apply func args)))

;; Disable the contextual menu that pops up when you right-click.
(unbind-key "<C-down-mouse-1>")

(when (display-graphic-p)

  ;; Disable the scroll bars.
  (scroll-bar-mode -1)

  ;; Disable the tool bar and menu bar. See
  ;; <https://github.com/raxod502/radian/issues/180> for why we do it
  ;; this way instead of via `tool-bar-mode' and `menu-bar-mode'.
  (push '(tool-bar-lines . 0) default-frame-alist)
  (push '(menu-bar-lines . 0) default-frame-alist)

  ;; Prevent the cursor from blinking.
  (blink-cursor-mode -1)

  ;; Set the default font size.
  (when radian-font-size
    (set-face-attribute 'default nil :height radian-font-size))

  ;; Set the default font.
  (when radian-font
    (set-frame-font radian-font 'keep-size t))

  ;; Use the same font for fixed-pitch text as the rest of Emacs (you
  ;; *are* using a monospace font, right?).
  (set-face-attribute 'fixed-pitch nil :family 'unspecified)

  ;; On macOS, set the title bar to match the frame background.
  (when (eq window-system 'ns)
    (add-to-list 'default-frame-alist '(ns-appearance . dark))
    (add-to-list 'default-frame-alist '(ns-transparent-titlebar . t))))

;; For terminal Emacs only, disable the menu bar the proper way (using
;; `menu-bar-mode'). Unlike in windowed Emacs, this doesn't have a big
;; performance impact. Furthermore, if we don't do it this way in the
;; terminal, then you can see the menu bar during startup
;; unfortunately.
(unless (display-graphic-p)
  (menu-bar-mode -1))

;;;; Mode line

;; The following code customizes the mode line to something like:
;; [*] radian.el   18% (18,0)     [radian:develop*]  (Emacs-Lisp)

(defun radian-mode-line-buffer-modified-status ()
  "Return a mode line construct indicating buffer modification status.
This is [*] if the buffer has been modified and whitespace
otherwise. (Non-file-visiting buffers are never considered to be
modified.) It is shown in the same color as the buffer name, i.e.
`mode-line-buffer-id'."
  (propertize
   (if (and (buffer-modified-p)
            (buffer-file-name))
       "[*]"
     "   ")
   'face 'mode-line-buffer-id))

;; Normally the buffer name is right-padded with whitespace until it
;; is at least 12 characters. This is a waste of space, so we
;; eliminate the padding here. Check the docstrings for more
;; information.
(setq-default mode-line-buffer-identification
              (propertized-buffer-identification "%b"))

(defvar-local radian-mode-line-project-and-branch nil
  "Mode line construct showing Projectile project and Git status.
The format is [project:branch*], where the * is shown if the
working directory is dirty. Either component can be missing; this
might happen if Projectile is not available or if the project is
not version-controlled with Git. If nothing should be displayed,
this variable is set to nil.

This variable is actually only a cached value; it is set by
`radian-mode-line-compute-project-and-branch' for performance
reasons.

See also `radian-show-git-mode'.")

;; Don't clear the cache when switching major modes (or using M-x
;; normal-mode).
(put 'radian-mode-line-project-and-branch 'permanent-local t)

(defun radian--mode-line-recompute-project-and-branch ()
  "Recalculate and set `radian-mode-line-project-and-branch'.
Force a redisplay of the mode line if necessary. This is
buffer-local."
  (unless (file-remote-p default-directory)
    (condition-case-unless-debug err
        (let ((old radian-mode-line-project-and-branch)
              (new
               (let* (;; Don't insist on having Projectile loaded.
                      (project-name (when (featurep 'projectile)
                                      (projectile-project-name)))
                      ;; Projectile returns "-" to mean "no project".
                      ;; I'm still wondering what happens if someone
                      ;; makes a project named "-".
                      (project-name (unless (equal project-name "-")
                                      project-name))
                      ;; Check if we are actually in a Git repo, and Git
                      ;; is available, and we want to show the Git
                      ;; status.
                      (git (and
                            radian-show-git-mode
                            (executable-find "git")
                            (locate-dominating-file default-directory ".git")))
                      (branch-name
                       (when git
                         ;; Determine a reasonable string to show for
                         ;; the current branch. This is actually more or
                         ;; less the same logic as we use for the Radian
                         ;; Zsh prompt.
                         (with-temp-buffer
                           ;; First attempt uses symbolic-ref, which
                           ;; returns the branch name if it exists.
                           (ignore-errors
                             (call-process "git" nil '(t nil) nil
                                           "symbolic-ref" "HEAD"))
                           (if (> (buffer-size) 0)
                               ;; It actually returns something like
                               ;; refs/heads/master, though, so let's
                               ;; try to trim it if possible.
                               (let ((regex "^\\(refs/heads/\\)?\\(.+\\)$")
                                     (str (string-trim (buffer-string))))
                                 (if (string-match regex str)
                                     (match-string 2 str)
                                   ;; If it's something weird then just
                                   ;; show it literally.
                                   str))
                             ;; If symbolic-ref didn't return anything
                             ;; on stdout (we discarded stderr), we
                             ;; probably have a detached head and we
                             ;; should show the abbreviated commit hash
                             ;; (e.g. b007692).
                             (erase-buffer)
                             (ignore-errors
                               (call-process "git" nil '(t nil) nil
                                             "rev-parse" "--short" "HEAD"))
                             (if (> (buffer-size) 0)
                                 (string-trim (buffer-string))
                               ;; We shouldn't get here. Unfortunately,
                               ;; it turns out that we do every once in
                               ;; a while. (I have no idea why.)
                               "???")))))
                      (dirty (when git
                               (with-temp-buffer
                                 (ignore-errors
                                   (call-process "git" nil t nil
                                                 "status" "--porcelain"))
                                 (if (> (buffer-size) 0)
                                     "*" "")))))
                 (cond
                  ((and project-name git)
                   (format "  [%s:%s%s]" project-name branch-name dirty))
                  (project-name
                   (format "  [%s]" project-name))
                  ;; This should never happen unless you do something
                  ;; perverse like create a version-controlled
                  ;; Projectile project whose name is a hyphen, but we
                  ;; want to handle it anyway.
                  (git
                   (format "  [%s%s]" branch-name dirty))))))
          (unless (equal old new)
            (setq radian-mode-line-project-and-branch new)
            (force-mode-line-update)))
      (error
       ;; We should not usually get an error here. In the case that we
       ;; do, however, let's try to avoid displaying garbage data, and
       ;; instead delete the construct entirely from the mode line.
       (unless (null radian-mode-line-project-and-branch)
         (setq radian-mode-line-project-and-branch nil)
         (force-mode-line-update))))))

;; We will make sure this information is updated after some time of
;; inactivity, for the current buffer.

(defcustom radian-mode-line-update-delay 1
  "Seconds of inactivity before updating the mode line.
Specifically, this entails updating the Projectile project, Git
branch, and dirty status, which are the most computationally
taxing elements."
  :type 'number)

;; We only need one global timer pair for all the buffers, since we
;; will only be updating the cached mode line value for the current
;; buffer.
;;
;; The way this is set up, the main idle timer runs each time that
;; Emacs is idle for exactly one second. That triggers a recomputation
;; of the mode line, and also schedules the repeat timer, which
;; reschedules itself repeatedly. Why do we need two timers? If we
;; tried to use just the idle timer, then the recomputation would only
;; get scheduled once per idle session, one second in, instead of
;; going once per second after one second of initial idleness. If we
;; tried to use just the repeat timer, then we would get
;; ever-increasing delays before it would fire, in each new idle
;; session. Why? Because the pattern for scheduling an idle timer
;; repeatedly is to increase the idle delay, since the idle time is
;; not re-set just because a timer fired. And if the idle session ends
;; between timer fires, then the repeat timer will be stuck with a
;; really long idle delay, and won't fire again.

(defun radian--mode-line-recompute-and-reschedule ()
  "Compute mode line data and re-set timers.
The delay is `radian-mode-line-update-delay'. The timers are
`radian--mode-line-idle-timer' and
`radian--mode-line-repeat-timer'."

  ;; Cancel any existing timer (we wouldn't want to introduce
  ;; duplicate timers!), and do it early in a half-hearted attempt to
  ;; avoid race conditions.
  (when radian--mode-line-repeat-timer
    (cancel-timer radian--mode-line-repeat-timer))

  ;; Do the computation.
  (radian--mode-line-recompute-project-and-branch)

  ;; If Emacs is already idle (meaning that the main idle timer has
  ;; already been triggered, and won't go again), then we need to
  ;; schedule the repeat timer. Otherwise, the main idle timer will be
  ;; triggered when Emacs does become idle, and we don't need to
  ;; schedule anything. There's no need to clear an old repeat timer,
  ;; since the idle timer will always get called before the repeat
  ;; timer and that will cause the repeat timer to be re-set as below.
  (when (current-idle-time)
    (setq radian--mode-line-repeat-timer
          (run-with-idle-timer
           (time-add (current-idle-time) radian-mode-line-update-delay)
           nil #'radian--mode-line-recompute-and-reschedule))))

(defvar radian--mode-line-idle-timer
  (run-with-idle-timer
   radian-mode-line-update-delay 'repeat
   #'radian--mode-line-recompute-and-reschedule)
  "Timer that recomputes information for the mode line, or nil.
This runs once each time Emacs is idle.
Future recomputations are scheduled under
`radian--mode-line-repeat-timer'. See also
`radian--mode-line-recompute-and-reschedule' and
`radian--mode-line-recompute-project-and-branch'.")

(defvar radian--mode-line-repeat-timer nil
  "Timer that recomputes information for the mode line, or nil.
This is scheduled repeatedly at intervals after
`radian--mode-line-idle-timer' runs once. See also
`radian--mode-line-recompute-and-reschedule' and
`radian--mode-line-recompute-project-and-branch'.")

;; Make `mode-line-position' show the column, not just the row.
(column-number-mode +1)

(define-minor-mode radian-show-git-mode
  "Minor mode for showing Git status in mode line.

If enabled, then both the current Projectile project and the
current Git branch are shown in the mode line. Otherwise, only
the former is shown.")

(define-globalized-minor-mode radian-show-git-global-mode
  radian-show-git-mode radian-show-git-mode)

(radian-show-git-global-mode +1)

;; https://emacs.stackexchange.com/a/7542/12534
(defun radian--mode-line-align (left right)
  "Render a left/right aligned string for the mode line.
LEFT and RIGHT are strings, and the return value is a string that
displays them left- and right-aligned respectively, separated by
spaces."
  (let ((width (- (window-total-width) (length left))))
    (format (format "%%s%%%ds" width) left right)))

(defcustom radian-mode-line-left
  '(;; Show [*] if the buffer is modified.
    (:eval (radian-mode-line-buffer-modified-status))
    " "
    ;; Show the name of the current buffer.
    mode-line-buffer-identification
    "   "
    ;; Show the row and column of point.
    mode-line-position
    ;; Show the current Projectile project and Git branch.
    radian-mode-line-project-and-branch
    ;; Show the active major and minor modes.
    "  "
    mode-line-modes)
  "Composite mode line construct to be shown left-aligned."
  :type 'sexp)

(defcustom radian-mode-line-right nil
  "Composite mode line construct to be shown right-aligned."
  :type 'sexp)

;; Actually reset the mode line format to show all the things we just
;; defined.
(setq-default mode-line-format
              '(:eval (replace-regexp-in-string
                       "%" "%%"
                       (radian--mode-line-align
                        (format-mode-line radian-mode-line-left)
                        (format-mode-line radian-mode-line-right))
                       'fixedcase 'literal)))

;;;; Color theme

(defcustom radian-color-theme-enable t
  "Non-nil means to load the default Radian color theme.
Set this to nil if you wish to load a different color theme in
your local configuration."
  :type 'boolean)

;; Package `zerodark-theme' provides a good-looking color theme that
;; works in both windowed and tty Emacs.
(straight-register-package
 '(zerodark-theme :host github :repo "NicolasPetton/zerodark-theme"))
(when radian-color-theme-enable
  (use-package zerodark-theme))

;;; Closing

(radian--run-hook 'radian-after-init-hook)

;; Prune the build cache for straight.el; this will prevent it from
;; growing too large. Do this after the final hook to prevent packages
;; installed there from being pruned.
(straight-prune-build-cache)

;; Occasionally prune the build directory as well. For similar reasons
;; as above, we need to do this after local configuration.
(unless (bound-and-true-p radian--currently-profiling-p)
  (when (= 0 (random 100))
    (straight-prune-build-directory)))

;; Enable color theme as late as is humanly possible. This reduces
;; frame flashing and other artifacts during startup.
(when radian-color-theme-enable
  (use-feature zerodark-theme
    :demand t
    :config

    (load-theme 'zerodark 'no-confirm)))

;; Local Variables:
;; indent-tabs-mode: nil
;; outline-regexp: ";;;;* "
;; End:<|MERGE_RESOLUTION|>--- conflicted
+++ resolved
@@ -258,29 +258,10 @@
 
 (setq straight-current-profile 'radian)
 
-<<<<<<< HEAD
-;; Treat loading the init-file as a transaction. See the straight.el
-;; documentation for more information about this.
-
-(radian-defhook radian--finalize-straight-transaction ()
-  radian--finalize-init-hook
-  "Finalize the init-file's straight.el transaction."
-  (setq straight-treat-as-init nil)
-  ;; Just in case the straight.el bootstrap failed, do not mask the
-  ;; error with a void-function error.
-  (when (fboundp 'straight-finalize-transaction)
-    (straight-finalize-transaction)))
-
-(setq straight-treat-as-init t)
-
-;; Use the develop branch of straight.el, so we have access to all the
-;; latest features.
-=======
-;; Use the develop branch of straight.el on Radian's develop branch.
-;; (On Radian's master branch, we use the master branch of
+;; Use the master branch of straight.el on Radian's master branch.
+;; (On Radian's develop branch, we use the develop branch of
 ;; straight.el.)
->>>>>>> 199292ab
-(setq straight-repository-branch "develop")
+(setq straight-repository-branch "master")
 
 ;; If watchexec and Python are installed, use file watchers to detect
 ;; package modifications. This saves time at startup. Otherwise, use
