--- conflicted
+++ resolved
@@ -619,16 +619,7 @@
 ;; internal function from another package by providing an s-expression
 ;; based diff which can later be validated to ensure that the upstream
 ;; definition has not changed.
-<<<<<<< HEAD
-(use-package el-patch
-  ;; Use the develop branch so we have access to all the latest
-  ;; features.
-  :straight (:host github
-                   :repo "raxod502/el-patch"
-                   :branch "develop"))
-=======
 (use-package el-patch)
->>>>>>> c114b36a
 
 ;; Only needed at compile time, thanks to Jon
 ;; <https://github.com/raxod502/el-patch/pull/11>.
