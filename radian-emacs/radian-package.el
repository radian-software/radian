;;; radian-package.el --- Package management

;; We aren't using package.el, but Emacs will initialize it for us if
;; we don't tell it not to.
(setq package-enable-at-startup nil)

;; We are using a package manager called straight.el. This code, which
;; is taken from the README [1], bootstraps the system (because
;; obviously the package manager is unable to install and load itself,
;; if it is not already installed and loaded).
;;
;; [1]: https://github.com/raxod502/straight.el
<<<<<<< HEAD
(let ((repos-dir (concat user-emacs-directory "straight/repos/")))
  (unless (file-exists-p (concat repos-dir "straight.el"))
    (make-directory repos-dir 'parents)
    (message "Cloning repository \"straight.el\"...")
    (unless (= 0 (call-process
                  "git" nil nil nil "clone" "--recursive"
                  "https://github.com/raxod502/straight.el.git"
                  (expand-file-name
                   (concat repos-dir "straight.el"))))
      (error "Could not clone straight.el"))
    (message "Cloning repository \"straight.el\"...done"))
  (load (concat repos-dir "straight.el/bootstrap.el")
        nil 'nomessage))
=======
(let ((bootstrap-file (concat user-emacs-directory "straight/bootstrap.el"))
      (bootstrap-version 1))
  (unless (file-exists-p bootstrap-file)
    (with-current-buffer
        (url-retrieve-synchronously
         "https://raw.githubusercontent.com/raxod502/straight.el/develop/install.el"
         'silent 'inhibit-cookies)
      (delete-region (point-min) url-http-end-of-headers)
      (eval-buffer)))
  (load bootstrap-file nil 'nomessage))
>>>>>>> 3cf3381a

;; To handle a lot of useful tasks related to package configuration,
;; we use a library called `use-package', which provides a macro by
;; the same name. This macro automates many common tasks, like
;; autoloading functions, binding keys, registering major modes, and
;; lazy-loading, through the use of keyword arguments. See the README
;; [1].
;;
;; We are using my fork until [2] is merged.
;;
;; [1]: https://github.com/jwiegley/use-package
;; [2]: https://github.com/jwiegley/use-package/pull/479
(straight-use-package '(use-package
                         :host github
                         :repo "raxod502/use-package"
                         :upstream (:host github
                                    :repo "jwiegley/use-package")))

;; Tell use-package to automatically install packages if they are
;; missing. By default, packages are installed via straight.el [1],
;; which draws package installation recipes (short lists explaining
;; where to download the package) from MELPA [2], GNU ELPA [3], and
;; EmacsMirror [4]. (But you can also specify a recipe manually by
;; putting `:recipe' in the `use-package' call, which is an extension
;; to `use-package' provided by straight.el.) Learn more about recipe
;; formatting from the MELPA README [5].
;;
;; [1]: https://github.com/raxod502/straight.el
;; [2]: http://melpa.org/#/
;; [3]: https://elpa.gnu.org/
;; [4]: https://emacsmirror.net/
;; [5]: https://github.com/melpa/melpa#recipe-format
(setq use-package-always-ensure t)

;; Tell use-package to always load packages lazily unless told
;; otherwise. It's nicer to have this kind of thing be deterministic:
;; if `:demand' is present, the loading is eager; otherwise, the
;; loading is lazy. See [1].
;;
;; [1]: https://github.com/jwiegley/use-package#notes-about-lazy-loading
(setq use-package-always-defer t)

(provide 'radian-package)

;;; radian-package.el ends here<|MERGE_RESOLUTION|>--- conflicted
+++ resolved
@@ -10,21 +10,6 @@
 ;; if it is not already installed and loaded).
 ;;
 ;; [1]: https://github.com/raxod502/straight.el
-<<<<<<< HEAD
-(let ((repos-dir (concat user-emacs-directory "straight/repos/")))
-  (unless (file-exists-p (concat repos-dir "straight.el"))
-    (make-directory repos-dir 'parents)
-    (message "Cloning repository \"straight.el\"...")
-    (unless (= 0 (call-process
-                  "git" nil nil nil "clone" "--recursive"
-                  "https://github.com/raxod502/straight.el.git"
-                  (expand-file-name
-                   (concat repos-dir "straight.el"))))
-      (error "Could not clone straight.el"))
-    (message "Cloning repository \"straight.el\"...done"))
-  (load (concat repos-dir "straight.el/bootstrap.el")
-        nil 'nomessage))
-=======
 (let ((bootstrap-file (concat user-emacs-directory "straight/bootstrap.el"))
       (bootstrap-version 1))
   (unless (file-exists-p bootstrap-file)
@@ -35,7 +20,6 @@
       (delete-region (point-min) url-http-end-of-headers)
       (eval-buffer)))
   (load bootstrap-file nil 'nomessage))
->>>>>>> 3cf3381a
 
 ;; To handle a lot of useful tasks related to package configuration,
 ;; we use a library called `use-package', which provides a macro by
