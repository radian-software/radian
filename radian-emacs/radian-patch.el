--- conflicted
+++ resolved
@@ -8,12 +8,9 @@
 ;;
 ;; [1]: https://github.com/raxod502/el-patch
 (use-package el-patch
-<<<<<<< HEAD
-=======
   :straight (:host github
              :repo "raxod502/el-patch"
-             :branch "develop")
->>>>>>> c8a9557c
+             :branch "master")
   :config
 
   ;; When patching variable definitions, override the original values.
